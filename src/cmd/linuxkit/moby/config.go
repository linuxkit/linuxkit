package moby

import (
	"fmt"
	"sort"
	"strconv"
	"strings"

	"github.com/containerd/containerd/reference"
	imagespec "github.com/opencontainers/image-spec/specs-go/v1"
	"github.com/opencontainers/runtime-spec/specs-go"
	log "github.com/sirupsen/logrus"
	"github.com/xeipuuv/gojsonschema"
	"gopkg.in/yaml.v2"
)

// Moby is the type of a Moby config file
type Moby struct {
<<<<<<< HEAD
	Kernel     KernelConfig `kernel:"cmdline,omitempty" json:"kernel,omitempty"`
	Init       []string     `init:"cmdline" json:"init"`
	Prefix     string       `yaml:"prefix" json:"prefix"`
	Onboot     []*Image     `yaml:"onboot" json:"onboot"`
	Onshutdown []*Image     `yaml:"onshutdown" json:"onshutdown"`
	Services   []*Image     `yaml:"services" json:"services"`
	Trust      TrustConfig  `yaml:"trust,omitempty" json:"trust,omitempty"`
	Files      []File       `yaml:"files" json:"files"`
=======
	Kernel       KernelConfig `kernel:"cmdline,omitempty" json:"kernel,omitempty"`
	Init         []string     `init:"cmdline" json:"init"`
	Onboot       []*Image     `yaml:"onboot" json:"onboot"`
	Onshutdown   []*Image     `yaml:"onshutdown" json:"onshutdown"`
	Services     []*Image     `yaml:"services" json:"services"`
	Trust        TrustConfig  `yaml:"trust,omitempty" json:"trust,omitempty"`
	Files        []File       `yaml:"files" json:"files"`
	Architecture string
>>>>>>> 1f93eab5

	initRefs []*reference.Spec
}

// KernelConfig is the type of the config for a kernel
type KernelConfig struct {
	Image   string  `yaml:"image" json:"image"`
	Cmdline string  `yaml:"cmdline,omitempty" json:"cmdline,omitempty"`
	Binary  string  `yaml:"binary,omitempty" json:"binary,omitempty"`
	Tar     *string `yaml:"tar,omitempty" json:"tar,omitempty"`
	UCode   *string `yaml:"ucode,omitempty" json:"ucode,omitempty"`

	ref *reference.Spec
}

// TrustConfig is the type of a content trust config
type TrustConfig struct {
	Image []string `yaml:"image,omitempty" json:"image,omitempty"`
	Org   []string `yaml:"org,omitempty" json:"org,omitempty"`
}

// File is the type of a file specification
type File struct {
	Path      string      `yaml:"path" json:"path"`
	Directory bool        `yaml:"directory" json:"directory"`
	Symlink   string      `yaml:"symlink,omitempty" json:"symlink,omitempty"`
	Contents  *string     `yaml:"contents,omitempty" json:"contents,omitempty"`
	Source    string      `yaml:"source,omitempty" json:"source,omitempty"`
	Metadata  string      `yaml:"metadata,omitempty" json:"metadata,omitempty"`
	Optional  bool        `yaml:"optional" json:"optional"`
	Mode      string      `yaml:"mode,omitempty" json:"mode,omitempty"`
	UID       interface{} `yaml:"uid,omitempty" json:"uid,omitempty"`
	GID       interface{} `yaml:"gid,omitempty" json:"gid,omitempty"`
}

// Image is the type of an image config
type Image struct {
	Name        string `yaml:"name" json:"name"`
	Image       string `yaml:"image" json:"image"`
	ImageConfig `yaml:",inline"`
}

// ImageConfig is the configuration part of Image, it is the subset
// which is valid in a "org.mobyproject.config" label on an image.
// Everything except Runtime and ref is used to build the OCI spec
type ImageConfig struct {
	Capabilities      *[]string               `yaml:"capabilities,omitempty" json:"capabilities,omitempty"`
	CapabilitiesAdd   *[]string               `yaml:"capabilities.add,omitempty" json:"capabilities.add,omitempty"`
	Ambient           *[]string               `yaml:"ambient,omitempty" json:"ambient,omitempty"`
	Mounts            *[]specs.Mount          `yaml:"mounts,omitempty" json:"mounts,omitempty"`
	Binds             *[]string               `yaml:"binds,omitempty" json:"binds,omitempty"`
	BindsAdd          *[]string               `yaml:"binds.add,omitempty" json:"binds.add,omitempty"`
	Tmpfs             *[]string               `yaml:"tmpfs,omitempty" json:"tmpfs,omitempty"`
	Command           *[]string               `yaml:"command,omitempty" json:"command,omitempty"`
	Env               *[]string               `yaml:"env,omitempty" json:"env,omitempty"`
	Cwd               string                  `yaml:"cwd,omitempty" json:"cwd,omitempty"`
	Net               string                  `yaml:"net,omitempty" json:"net,omitempty"`
	Pid               string                  `yaml:"pid,omitempty" json:"pid,omitempty"`
	Ipc               string                  `yaml:"ipc,omitempty" json:"ipc,omitempty"`
	Uts               string                  `yaml:"uts,omitempty" json:"uts,omitempty"`
	Userns            string                  `yaml:"userns,omitempty" json:"userns,omitempty"`
	Hostname          string                  `yaml:"hostname,omitempty" json:"hostname,omitempty"`
	Readonly          *bool                   `yaml:"readonly,omitempty" json:"readonly,omitempty"`
	MaskedPaths       *[]string               `yaml:"maskedPaths,omitempty" json:"maskedPaths,omitempty"`
	ReadonlyPaths     *[]string               `yaml:"readonlyPaths,omitempty" json:"readonlyPaths,omitempty"`
	UID               *interface{}            `yaml:"uid,omitempty" json:"uid,omitempty"`
	GID               *interface{}            `yaml:"gid,omitempty" json:"gid,omitempty"`
	AdditionalGids    *[]interface{}          `yaml:"additionalGids,omitempty" json:"additionalGids,omitempty"`
	NoNewPrivileges   *bool                   `yaml:"noNewPrivileges,omitempty" json:"noNewPrivileges,omitempty"`
	OOMScoreAdj       *int                    `yaml:"oomScoreAdj,omitempty" json:"oomScoreAdj,omitempty"`
	RootfsPropagation *string                 `yaml:"rootfsPropagation,omitempty" json:"rootfsPropagation,omitempty"`
	CgroupsPath       *string                 `yaml:"cgroupsPath,omitempty" json:"cgroupsPath,omitempty"`
	Resources         *specs.LinuxResources   `yaml:"resources,omitempty" json:"resources,omitempty"`
	Sysctl            *map[string]string      `yaml:"sysctl,omitempty" json:"sysctl,omitempty"`
	Rlimits           *[]string               `yaml:"rlimits,omitempty" json:"rlimits,omitempty"`
	UIDMappings       *[]specs.LinuxIDMapping `yaml:"uidMappings,omitempty" json:"uidMappings,omitempty"`
	GIDMappings       *[]specs.LinuxIDMapping `yaml:"gidMappings,omitempty" json:"gidMappings,omitempty"`
	Annotations       *map[string]string      `yaml:"annotations,omitempty" json:"annotations,omitempty"`

	Runtime *Runtime `yaml:"runtime,omitempty" json:"runtime,omitempty"`

	ref *reference.Spec
}

// Runtime is the type of config processed at runtime, not used to build the OCI spec
type Runtime struct {
	Cgroups    *[]string      `yaml:"cgroups,omitempty" json:"cgroups,omitempty"`
	Mounts     *[]specs.Mount `yaml:"mounts,omitempty" json:"mounts,omitempty"`
	Mkdir      *[]string      `yaml:"mkdir,omitempty" json:"mkdir,omitempty"`
	Interfaces *[]Interface   `yaml:"interfaces,omitempty,omitempty" json:"interfaces,omitempty"`
	BindNS     Namespaces     `yaml:"bindNS,omitempty" json:"bindNS,omitempty"`
	Namespace  *string        `yaml:"namespace,omitempty" json:"namespace,omitempty"`
}

// Namespaces is the type for configuring paths to bind namespaces
type Namespaces struct {
	Cgroup *string `yaml:"cgroup,omitempty" json:"cgroup,omitempty"`
	Ipc    *string `yaml:"ipc,omitempty" json:"ipc,omitempty"`
	Mnt    *string `yaml:"mnt,omitempty" json:"mnt,omitempty"`
	Net    *string `yaml:"net,omitempty" json:"net,omitempty"`
	Pid    *string `yaml:"pid,omitempty" json:"pid,omitempty"`
	User   *string `yaml:"user,omitempty" json:"user,omitempty"`
	Uts    *string `yaml:"uts,omitempty" json:"uts,omitempty"`
}

// Interface is the runtime config for network interfaces
type Interface struct {
	Name         string `yaml:"name,omitempty" json:"name,omitempty"`
	Add          string `yaml:"add,omitempty" json:"add,omitempty"`
	Peer         string `yaml:"peer,omitempty" json:"peer,omitempty"`
	CreateInRoot bool   `yaml:"createInRoot" json:"createInRoot"`
}

// github.com/go-yaml/yaml treats map keys as interface{} while encoding/json
// requires them to be strings, integers or to implement encoding.TextMarshaler.
// Fix this up by recursively mapping all map[interface{}]interface{} types into
// map[string]interface{}.
// see http://stackoverflow.com/questions/40737122/convert-yaml-to-json-without-struct-golang#answer-40737676
func convert(i interface{}) interface{} {
	switch x := i.(type) {
	case map[interface{}]interface{}:
		m2 := map[string]interface{}{}
		for k, v := range x {
			m2[k.(string)] = convert(v)
		}
		return m2
	case []interface{}:
		for i, v := range x {
			x[i] = convert(v)
		}
	}
	return i
}

func uniqueServices(m Moby) error {
	// service names must be unique, as they run as simultaneous containers
	names := map[string]bool{}
	for _, s := range m.Services {
		if names[s.Name] {
			return fmt.Errorf("duplicate service name: %s", s.Name)
		}
		names[s.Name] = true
	}
	return nil
}

// referenceExpand expands "redis" to "docker.io/library/redis" so all images have a full domain
func referenceExpand(ref string) string {
	parts := strings.Split(ref, "/")
	switch len(parts) {
	case 1:
		return "docker.io/library/" + ref
	case 2:
		return "docker.io/" + ref
	default:
		return ref
	}
}

func extractReferences(m *Moby) error {
	if m.Kernel.Image != "" {
		r, err := reference.Parse(referenceExpand(m.Kernel.Image))
		if err != nil {
			return fmt.Errorf("extract kernel image reference: %v", err)
		}
		m.Kernel.ref = &r
	}
	for _, ii := range m.Init {
		r, err := reference.Parse(referenceExpand(ii))
		if err != nil {
			return fmt.Errorf("extract init image reference: %v", err)
		}
		m.initRefs = append(m.initRefs, &r)
	}
	for _, image := range m.Onboot {
		r, err := reference.Parse(referenceExpand(image.Image))
		if err != nil {
			return fmt.Errorf("extract on boot image reference: %v", err)
		}
		image.ref = &r
	}
	for _, image := range m.Onshutdown {
		r, err := reference.Parse(referenceExpand(image.Image))
		if err != nil {
			return fmt.Errorf("extract on shutdown image reference: %v", err)
		}
		image.ref = &r
	}
	for _, image := range m.Services {
		r, err := reference.Parse(referenceExpand(image.Image))
		if err != nil {
			return fmt.Errorf("extract service image reference: %v", err)
		}
		image.ref = &r
	}
	return nil
}

func updateImages(m *Moby) {
	if m.Kernel.ref != nil {
		m.Kernel.Image = m.Kernel.ref.String()
	}
	for i, ii := range m.initRefs {
		m.Init[i] = ii.String()
	}
	for _, image := range m.Onboot {
		if image.ref != nil {
			image.Image = image.ref.String()
		}
	}
	for _, image := range m.Onshutdown {
		if image.ref != nil {
			image.Image = image.ref.String()
		}
	}
	for _, image := range m.Services {
		if image.ref != nil {
			image.Image = image.ref.String()
		}
	}
}

// NewConfig parses a config file
func NewConfig(config []byte) (Moby, error) {
	m := Moby{}

	// Parse raw yaml
	var rawYaml interface{}
	err := yaml.Unmarshal(config, &rawYaml)
	if err != nil {
		return m, err
	}

	// Convert to raw JSON
	rawJSON := convert(rawYaml)

	// Validate raw yaml with JSON schema
	schemaLoader := gojsonschema.NewStringLoader(schema)
	documentLoader := gojsonschema.NewGoLoader(rawJSON)
	result, err := gojsonschema.Validate(schemaLoader, documentLoader)
	if err != nil {
		return m, err
	}
	if !result.Valid() {
		fmt.Printf("The configuration file is invalid:\n")
		for _, desc := range result.Errors() {
			fmt.Printf("- %s\n", desc)
		}
		return m, fmt.Errorf("invalid configuration file")
	}

	// Parse yaml
	err = yaml.Unmarshal(config, &m)
	if err != nil {
		return m, err
	}

	if err := uniqueServices(m); err != nil {
		return m, err
	}

	if err := extractReferences(&m); err != nil {
		return m, err
	}

	return m, nil
}

// AppendConfig appends two configs.
func AppendConfig(m0, m1 Moby) (Moby, error) {
	moby := m0
	if m1.Kernel.Image != "" {
		moby.Kernel.Image = m1.Kernel.Image
	}
	if m1.Kernel.Cmdline != "" {
		moby.Kernel.Cmdline = m1.Kernel.Cmdline
	}
	if m1.Kernel.Binary != "" {
		moby.Kernel.Binary = m1.Kernel.Binary
	}
	if m1.Kernel.Tar != nil {
		moby.Kernel.Tar = m1.Kernel.Tar
	}
	if m1.Kernel.UCode != nil {
		moby.Kernel.UCode = m1.Kernel.UCode
	}
	if m1.Kernel.ref != nil {
		moby.Kernel.ref = m1.Kernel.ref
	}
	if m1.Prefix != "" {
		moby.Prefix = m1.Prefix
	}
	moby.Init = append(moby.Init, m1.Init...)
	moby.Onboot = append(moby.Onboot, m1.Onboot...)
	moby.Onshutdown = append(moby.Onshutdown, m1.Onshutdown...)
	moby.Services = append(moby.Services, m1.Services...)
	moby.Files = append(moby.Files, m1.Files...)
	moby.Trust.Image = append(moby.Trust.Image, m1.Trust.Image...)
	moby.Trust.Org = append(moby.Trust.Org, m1.Trust.Org...)
	moby.initRefs = append(moby.initRefs, m1.initRefs...)
	moby.Architecture = m1.Architecture

	return moby, uniqueServices(moby)
}

// NewImage validates an parses yaml or json for a Image
func NewImage(config []byte) (Image, error) {
	log.Debugf("Reading label config: %s", string(config))

	mi := Image{}

	// Parse raw yaml
	var rawYaml interface{}
	err := yaml.Unmarshal(config, &rawYaml)
	if err != nil {
		return mi, err
	}

	// Convert to raw JSON
	rawJSON := convert(rawYaml)

	// check it is an object not an array
	jsonObject, ok := rawJSON.(map[string]interface{})
	if !ok {
		return mi, fmt.Errorf("JSON is an array not an object: %s", string(config))
	}

	// add a dummy name and image to pass validation
	var dummyName interface{}
	var dummyImage interface{}
	dummyName = "dummyname"
	dummyImage = "dummyimage"
	jsonObject["name"] = dummyName
	jsonObject["image"] = dummyImage

	// Validate it as {"services": [config]}
	var services [1]interface{}
	services[0] = rawJSON
	serviceJSON := map[string]interface{}{"services": services}

	// Validate serviceJSON with JSON schema
	schemaLoader := gojsonschema.NewStringLoader(schema)
	documentLoader := gojsonschema.NewGoLoader(serviceJSON)
	result, err := gojsonschema.Validate(schemaLoader, documentLoader)
	if err != nil {
		return mi, err
	}
	if !result.Valid() {
		fmt.Printf("The org.mobyproject.config label is invalid:\n")
		for _, desc := range result.Errors() {
			fmt.Printf("- %s\n", desc)
		}
		return mi, fmt.Errorf("invalid configuration label")
	}

	// Parse yaml
	err = yaml.Unmarshal(config, &mi)
	if err != nil {
		return mi, err
	}

	if mi.Name != "" {
		return mi, fmt.Errorf("name cannot be set in metadata label")
	}
	if mi.Image != "" {
		return mi, fmt.Errorf("image cannot be set in metadata label")
	}

	return mi, nil
}

func defaultMountpoint(tp string) string {
	switch tp {
	case "proc":
		return "/proc"
	case "devpts":
		return "/dev/pts"
	case "sysfs":
		return "/sys"
	case "cgroup":
		return "/sys/fs/cgroup"
	case "mqueue":
		return "/dev/mqueue"
	default:
		return ""
	}
}

// assignBool does ordered overrides from JSON bool pointers
func assignBool(v1, v2 *bool) bool {
	if v2 != nil {
		return *v2
	}
	if v1 != nil {
		return *v1
	}
	return false
}

// assignIntPtr does ordered overrides from JSON int pointers
func assignIntPtr(v1, v2 *int) *int {
	if v2 != nil {
		return v2
	}
	if v1 != nil {
		return v1
	}
	return nil
}

// assignInterface does ordered overrides from Go interfaces
// we return 0 as we are using this for uid and this is the default
func assignInterface(v1, v2 *interface{}) interface{} {
	if v2 != nil {
		return *v2
	}
	if v1 != nil {
		return *v1
	}
	return 0
}

// assignInterfaceArray does ordered overrides from arrays of Go interfaces
func assignInterfaceArray(v1, v2 *[]interface{}) []interface{} {
	if v2 != nil {
		return *v2
	}
	if v1 != nil {
		return *v1
	}
	return []interface{}{}
}

// assignRuntimeInterfaceArray does ordered overrides from arrays of Interface structs
func assignRuntimeInterfaceArray(v1, v2 *[]Interface) []Interface {
	if v2 != nil {
		return *v2
	}
	if v1 != nil {
		return *v1
	}
	return []Interface{}
}

// assignStrings does ordered overrides from JSON string array pointers
func assignStrings(v1, v2 *[]string) []string {
	if v2 != nil {
		return *v2
	}
	if v1 != nil {
		return *v1
	}
	return []string{}
}

// assignStrings3 does ordered overrides from JSON string array pointers
func assignStrings3(v1 []string, v2, v3 *[]string) []string {
	if v3 != nil {
		return *v3
	}
	if v2 != nil {
		return *v2
	}
	return v1
}

// mergeStrings does ordered unique merge between JSON string array pointers
func mergeStrings(v1, v2 *[]string) *[]string {
	switch {
	case v2 == nil && v1 == nil:
		return &[]string{}
	case v2 == nil:
		return v1
	case v1 == nil:
		return v2
	}
	// merge the two uniquely
	ret := []string{}
	m := make(map[string]bool)
	for _, s := range *v1 {
		if m[s] {
			continue
		}
		ret = append(ret, s)
	}
	for _, s := range *v2 {
		if m[s] {
			continue
		}
		ret = append(ret, s)
	}
	return &ret
}

// assignMaps does ordered overrides from JSON string map pointers
func assignMaps(v1, v2 *map[string]string) map[string]string {
	if v2 != nil {
		return *v2
	}
	if v1 != nil {
		return *v1
	}
	return map[string]string{}
}

// assignBinds does ordered overrides from JSON Bind array pointers
func assignBinds(v1, v2 *[]specs.Mount) []specs.Mount {
	if v2 != nil {
		return *v2
	}
	if v1 != nil {
		return *v1
	}
	return []specs.Mount{}
}

// assignString does ordered overrides from JSON string pointers
func assignString(v1, v2 *string) string {
	if v2 != nil {
		return *v2
	}
	if v1 != nil {
		return *v1
	}
	return ""
}

// assignString does ordered overrides from JSON string pointers
func assignStringPtr(v1, v2 *string) *string {
	if v2 != nil {
		return v2
	}
	if v1 != nil {
		return v1
	}
	s := ""
	return &s
}

// assignMappings does ordered overrides from UID, GID maps
func assignMappings(v1, v2 *[]specs.LinuxIDMapping) []specs.LinuxIDMapping {
	if v2 != nil {
		return *v2
	}
	if v1 != nil {
		return *v1
	}
	return []specs.LinuxIDMapping{}
}

// assignResources does ordered overrides from Resources
func assignResources(v1, v2 *specs.LinuxResources) specs.LinuxResources {
	if v2 != nil {
		return *v2
	}
	if v1 != nil {
		return *v1
	}
	return specs.LinuxResources{}
}

// assignRuntime does ordered overrides from Runtime
func assignRuntime(v1, v2 *Runtime) Runtime {
	if v1 == nil {
		v1 = &Runtime{}
	}
	if v2 == nil {
		v2 = &Runtime{}
	}
	runtimeCgroups := assignStrings(v1.Cgroups, v2.Cgroups)
	runtimeMounts := assignBinds(v1.Mounts, v2.Mounts)
	runtimeMkdir := assignStrings(v1.Mkdir, v2.Mkdir)
	runtimeInterfaces := assignRuntimeInterfaceArray(v1.Interfaces, v2.Interfaces)
	runtimeNamespace := assignString(v1.Namespace, v2.Namespace)
	runtime := Runtime{
		Cgroups:    &runtimeCgroups,
		Mounts:     &runtimeMounts,
		Mkdir:      &runtimeMkdir,
		Interfaces: &runtimeInterfaces,
		BindNS: Namespaces{
			Cgroup: assignStringPtr(v1.BindNS.Cgroup, v2.BindNS.Cgroup),
			Ipc:    assignStringPtr(v1.BindNS.Ipc, v2.BindNS.Ipc),
			Mnt:    assignStringPtr(v1.BindNS.Mnt, v2.BindNS.Mnt),
			Net:    assignStringPtr(v1.BindNS.Net, v2.BindNS.Net),
			Pid:    assignStringPtr(v1.BindNS.Pid, v2.BindNS.Pid),
			User:   assignStringPtr(v1.BindNS.User, v2.BindNS.User),
			Uts:    assignStringPtr(v1.BindNS.Uts, v2.BindNS.Uts),
		},
		Namespace: &runtimeNamespace,
	}
	return runtime
}

// assignStringEmpty does ordered overrides if strings are empty, for
// values where there is always an explicit override eg "none"
func assignStringEmpty(v1, v2 string) string {
	if v2 != "" {
		return v2
	}
	return v1
}

// assignStringEmpty3 does ordered overrides if strings are empty, for
// values where there is always an explicit override eg "none"
func assignStringEmpty3(v1, v2, v3 string) string {
	if v3 != "" {
		return v3
	}
	if v2 != "" {
		return v2
	}
	return v1
}

// assign StringEmpty4 does ordered overrides if strings are empty, for
// values where there is always an explicit override eg "none"
func assignStringEmpty4(v1, v2, v3, v4 string) string {
	if v4 != "" {
		return v4
	}
	if v3 != "" {
		return v3
	}
	if v2 != "" {
		return v2
	}
	return v1
}

var allCaps = []string{
	"CAP_AUDIT_CONTROL",
	"CAP_AUDIT_READ",
	"CAP_AUDIT_WRITE",
	"CAP_BLOCK_SUSPEND",
	"CAP_CHOWN",
	"CAP_DAC_OVERRIDE",
	"CAP_DAC_READ_SEARCH",
	"CAP_FOWNER",
	"CAP_FSETID",
	"CAP_IPC_LOCK",
	"CAP_IPC_OWNER",
	"CAP_KILL",
	"CAP_LEASE",
	"CAP_LINUX_IMMUTABLE",
	"CAP_MAC_ADMIN",
	"CAP_MAC_OVERRIDE",
	"CAP_MKNOD",
	"CAP_NET_ADMIN",
	"CAP_NET_BIND_SERVICE",
	"CAP_NET_BROADCAST",
	"CAP_NET_RAW",
	"CAP_SETFCAP",
	"CAP_SETGID",
	"CAP_SETPCAP",
	"CAP_SETUID",
	"CAP_SYSLOG",
	"CAP_SYS_ADMIN",
	"CAP_SYS_BOOT",
	"CAP_SYS_CHROOT",
	"CAP_SYS_MODULE",
	"CAP_SYS_NICE",
	"CAP_SYS_PACCT",
	"CAP_SYS_PTRACE",
	"CAP_SYS_RAWIO",
	"CAP_SYS_RESOURCE",
	"CAP_SYS_TIME",
	"CAP_SYS_TTY_CONFIG",
	"CAP_WAKE_ALARM",
}

func idNumeric(v interface{}, idMap map[string]uint32) (uint32, error) {
	switch id := v.(type) {
	case nil:
		return uint32(0), nil
	case int:
		return uint32(id), nil
	case string:
		if id == "" || id == "root" {
			return uint32(0), nil
		}
		for k, v := range idMap {
			if id == k {
				return v, nil
			}
		}
		return 0, fmt.Errorf("Cannot find id: %s", id)
	default:
		return 0, fmt.Errorf("Bad type for uid or gid")
	}
}

// ConfigToOCI converts a config and the output of image inspect to an OCI config
func ConfigToOCI(yaml *Image, config imagespec.ImageConfig, idMap map[string]uint32) (specs.Spec, Runtime, error) {
	oci := specs.Spec{}
	runtime := Runtime{}

	// look for org.mobyproject.config label
	var label Image
	labelString := config.Labels["org.mobyproject.config"]
	if labelString != "" {
		var err error
		label, err = NewImage([]byte(labelString))
		if err != nil {
			return oci, runtime, err
		}
	}

	// command, env and cwd can be taken from image, as they are commonly specified in Dockerfile

	// TODO we could handle entrypoint and cmd independently more like Docker
	inspectCommand := append(config.Entrypoint, config.Cmd...)
	args := assignStrings3(inspectCommand, label.Command, yaml.Command)

	env := assignStrings3(config.Env, label.Env, yaml.Env)

	// empty Cwd not allowed in OCI, must be / in that case
	cwd := assignStringEmpty4("/", config.WorkingDir, label.Cwd, yaml.Cwd)

	// the other options will never be in the image config, but may be in label or yaml

	readonly := assignBool(label.Readonly, yaml.Readonly)

	// default options match what Docker does
	procOptions := []string{"nosuid", "nodev", "noexec", "relatime"}
	devOptions := []string{"nosuid", "strictatime", "mode=755", "size=65536k"}
	if readonly {
		devOptions = append(devOptions, "ro")
	}
	ptsOptions := []string{"nosuid", "noexec", "newinstance", "ptmxmode=0666", "mode=0620"}
	sysOptions := []string{"nosuid", "noexec", "nodev"}
	if readonly {
		sysOptions = append(sysOptions, "ro")
	}
	cgroupOptions := []string{"nosuid", "noexec", "nodev", "relatime", "ro"}
	// note omits "standard" /dev/shm and /dev/mqueue
	mounts := map[string]specs.Mount{
		"/proc":          {Destination: "/proc", Type: "proc", Source: "proc", Options: procOptions},
		"/dev":           {Destination: "/dev", Type: "tmpfs", Source: "tmpfs", Options: devOptions},
		"/dev/pts":       {Destination: "/dev/pts", Type: "devpts", Source: "devpts", Options: ptsOptions},
		"/sys":           {Destination: "/sys", Type: "sysfs", Source: "sysfs", Options: sysOptions},
		"/sys/fs/cgroup": {Destination: "/sys/fs/cgroup", Type: "cgroup", Source: "cgroup", Options: cgroupOptions},
	}
	for _, t := range assignStrings(label.Tmpfs, yaml.Tmpfs) {
		parts := strings.Split(t, ":")
		if len(parts) > 2 {
			return oci, runtime, fmt.Errorf("Cannot parse tmpfs, too many ':': %s", t)
		}
		dest := parts[0]
		opts := []string{}
		if len(parts) == 2 {
			opts = strings.Split(parts[1], ",")
		}
		mounts[dest] = specs.Mount{Destination: dest, Type: "tmpfs", Source: "tmpfs", Options: opts}
	}
	for _, b := range assignStrings(mergeStrings(label.Binds, yaml.BindsAdd), yaml.Binds) {
		parts := strings.Split(b, ":")
		if len(parts) < 2 {
			return oci, runtime, fmt.Errorf("Cannot parse bind, missing ':': %s", b)
		}
		if len(parts) > 3 {
			return oci, runtime, fmt.Errorf("Cannot parse bind, too many ':': %s", b)
		}
		src := parts[0]
		dest := parts[1]
		// default to rshared if not specified
		opts := []string{"rw", "rbind", "rshared"}
		if len(parts) == 3 {
			opts = append(strings.Split(parts[2], ","), "rbind")
		}
		mounts[dest] = specs.Mount{Destination: dest, Type: "bind", Source: src, Options: opts}
	}
	for _, m := range assignBinds(label.Mounts, yaml.Mounts) {
		tp := m.Type
		src := m.Source
		dest := m.Destination
		opts := m.Options
		if tp == "" {
			switch src {
			case "mqueue", "devpts", "proc", "sysfs", "cgroup":
				tp = src
			}
		}
		if tp == "" && dest == "/dev" {
			tp = "tmpfs"
		}
		if tp == "" {
			return oci, runtime, fmt.Errorf("Mount for destination %s is missing type", dest)
		}
		if src == "" {
			// usually sane, eg proc, tmpfs etc
			src = tp
		}
		if dest == "" {
			dest = defaultMountpoint(tp)
		}
		if dest == "" {
			return oci, runtime, fmt.Errorf("Mount type %s is missing destination", tp)
		}
		mounts[dest] = specs.Mount{Destination: dest, Type: tp, Source: src, Options: opts}
	}
	// Create a list of mounts and sort them by destination. This makes the order deterministic and
	// ensures that, e.g., the mount for /dev comes before the mount for /dev/pts
	var mountList []specs.Mount
	for _, m := range mounts {
		mountList = append(mountList, m)
	}
	sort.Slice(mountList, func(i, j int) bool {
		return mountList[i].Destination < mountList[j].Destination
	})

	namespaces := []specs.LinuxNamespace{}

	// net, ipc, and uts namespaces: default to not creating a new namespace (usually host namespace)
	netNS := assignStringEmpty3("root", label.Net, yaml.Net)
	if netNS != "host" && netNS != "root" {
		if netNS == "none" || netNS == "new" {
			netNS = ""
		}
		namespaces = append(namespaces, specs.LinuxNamespace{Type: specs.NetworkNamespace, Path: netNS})
	}
	ipcNS := assignStringEmpty3("root", label.Ipc, yaml.Ipc)
	if ipcNS != "host" && ipcNS != "root" {
		if ipcNS == "new" {
			ipcNS = ""
		}
		namespaces = append(namespaces, specs.LinuxNamespace{Type: specs.IPCNamespace, Path: ipcNS})
	}
	utsNS := assignStringEmpty3("root", label.Uts, yaml.Uts)
	if utsNS != "host" && utsNS != "root" {
		if utsNS == "new" {
			utsNS = ""
		}
		namespaces = append(namespaces, specs.LinuxNamespace{Type: specs.UTSNamespace, Path: utsNS})
	}

	// default to creating a new pid namespace
	pidNS := assignStringEmpty(label.Pid, yaml.Pid)
	if pidNS != "host" && pidNS != "root" {
		if pidNS == "new" {
			pidNS = ""
		}
		namespaces = append(namespaces, specs.LinuxNamespace{Type: specs.PIDNamespace, Path: pidNS})
	}

	// do not create a user namespace unless asked, needs additional configuration
	userNS := assignStringEmpty3("root", label.Userns, yaml.Userns)
	if userNS != "host" && userNS != "root" {
		if userNS == "new" {
			userNS = ""
		}
		namespaces = append(namespaces, specs.LinuxNamespace{Type: specs.UserNamespace, Path: userNS})
	}

	// Always create a new mount namespace
	namespaces = append(namespaces, specs.LinuxNamespace{Type: specs.MountNamespace})

	// TODO cgroup namespaces

	// Capabilities
	capCheck := map[string]bool{}
	for _, capability := range allCaps {
		capCheck[capability] = true
	}
	boundingSet := map[string]bool{}
	caps := assignStrings(mergeStrings(label.Capabilities, yaml.CapabilitiesAdd), yaml.Capabilities)
	if len(caps) == 1 {
		switch cap := strings.ToLower(caps[0]); cap {
		case "none":
			caps = []string{}
		case "all":
			caps = allCaps[:]
		}
	}
	for _, capability := range caps {
		if !capCheck[capability] {
			return oci, runtime, fmt.Errorf("unknown capability: %s", capability)
		}
		boundingSet[capability] = true
	}
	ambient := assignStrings(label.Ambient, yaml.Ambient)
	if len(ambient) == 1 {
		switch cap := strings.ToLower(ambient[0]); cap {
		case "none":
			ambient = []string{}
		case "all":
			ambient = allCaps[:]
		}
	}
	for _, capability := range ambient {
		if !capCheck[capability] {
			return oci, runtime, fmt.Errorf("unknown capability: %s", capability)
		}
		boundingSet[capability] = true
	}
	bounding := []string{}
	for capability := range boundingSet {
		bounding = append(bounding, capability)
	}
	// Sort capabilities to make it deterministic
	sort.Strings(bounding)

	rlimitsString := assignStrings(label.Rlimits, yaml.Rlimits)
	rlimits := []specs.POSIXRlimit{}
	for _, limitString := range rlimitsString {
		rs := strings.SplitN(limitString, ",", 3)
		var limit string
		var soft, hard uint64
		switch len(rs) {
		case 3:
			origLimit := limit
			limit = strings.ToUpper(strings.TrimSpace(rs[0]))
			if !strings.HasPrefix(limit, "RLIMIT_") {
				limit = "RLIMIT_" + limit
			}
			softString := strings.TrimSpace(rs[1])
			if strings.ToLower(softString) == "unlimited" {
				soft = 18446744073709551615
			} else {
				var err error
				soft, err = strconv.ParseUint(softString, 10, 64)
				if err != nil {
					return oci, runtime, fmt.Errorf("Cannot parse %s as uint64: %v", softString, err)
				}
			}
			hardString := strings.TrimSpace(rs[2])
			if strings.ToLower(hardString) == "unlimited" {
				hard = 18446744073709551615
			} else {
				var err error
				hard, err = strconv.ParseUint(hardString, 10, 64)
				if err != nil {
					return oci, runtime, fmt.Errorf("Cannot parse %s as uint64: %v", hardString, err)
				}
			}
			switch limit {
			case
				"RLIMIT_CPU",
				"RLIMIT_FSIZE",
				"RLIMIT_DATA",
				"RLIMIT_STACK",
				"RLIMIT_CORE",
				"RLIMIT_RSS",
				"RLIMIT_NPROC",
				"RLIMIT_NOFILE",
				"RLIMIT_MEMLOCK",
				"RLIMIT_AS",
				"RLIMIT_LOCKS",
				"RLIMIT_SIGPENDING",
				"RLIMIT_MSGQUEUE",
				"RLIMIT_NICE",
				"RLIMIT_RTPRIO",
				"RLIMIT_RTTIME":
				rlimits = append(rlimits, specs.POSIXRlimit{Type: limit, Soft: soft, Hard: hard})
			default:
				return oci, runtime, fmt.Errorf("Unknown limit: %s", origLimit)
			}
		default:
			return oci, runtime, fmt.Errorf("Cannot parse rlimit: %s", rlimitsString)
		}
	}

	// handle mapping of named uid, gid to numbers
	uidIf := assignInterface(label.UID, yaml.UID)
	gidIf := assignInterface(label.GID, yaml.GID)
	agIf := assignInterfaceArray(label.AdditionalGids, yaml.AdditionalGids)
	uid, err := idNumeric(uidIf, idMap)
	if err != nil {
		return oci, runtime, err
	}
	gid, err := idNumeric(gidIf, idMap)
	if err != nil {
		return oci, runtime, err
	}
	additionalGroups := []uint32{}
	for _, id := range agIf {
		ag, err := idNumeric(id, idMap)
		if err != nil {
			return oci, runtime, err
		}
		additionalGroups = append(additionalGroups, ag)
	}

	oci.Version = specs.Version

	oci.Process = &specs.Process{
		Terminal: false,
		//ConsoleSize
		User: specs.User{
			UID:            uid,
			GID:            gid,
			AdditionalGids: additionalGroups,
			// Username (Windows)
		},
		Args: args,
		Env:  env,
		Cwd:  cwd,
		Capabilities: &specs.LinuxCapabilities{
			Bounding:    bounding,
			Effective:   caps,
			Inheritable: bounding,
			Permitted:   bounding,
			Ambient:     ambient,
		},
		Rlimits:         rlimits,
		NoNewPrivileges: assignBool(label.NoNewPrivileges, yaml.NoNewPrivileges),
		// ApparmorProfile
		OOMScoreAdj: assignIntPtr(label.OOMScoreAdj, yaml.OOMScoreAdj),
		// SelinuxLabel
	}

	oci.Root = &specs.Root{
		Path:     "rootfs",
		Readonly: readonly,
	}

	oci.Hostname = assignStringEmpty(label.Hostname, yaml.Hostname)
	oci.Mounts = mountList
	oci.Annotations = assignMaps(label.Annotations, yaml.Annotations)

	resources := assignResources(label.Resources, yaml.Resources)

	oci.Linux = &specs.Linux{
		UIDMappings: assignMappings(label.UIDMappings, yaml.UIDMappings),
		GIDMappings: assignMappings(label.GIDMappings, yaml.GIDMappings),
		Sysctl:      assignMaps(label.Sysctl, yaml.Sysctl),
		Resources:   &resources,
		CgroupsPath: assignString(label.CgroupsPath, yaml.CgroupsPath),
		Namespaces:  namespaces,
		// Devices
		// Seccomp
		RootfsPropagation: assignString(label.RootfsPropagation, yaml.RootfsPropagation),
		MaskedPaths:       assignStrings(label.MaskedPaths, yaml.MaskedPaths),
		ReadonlyPaths:     assignStrings(label.ReadonlyPaths, yaml.ReadonlyPaths),
		// MountLabel
		// IntelRdt
	}

	runtime = assignRuntime(label.Runtime, yaml.Runtime)

	return oci, runtime, nil
}<|MERGE_RESOLUTION|>--- conflicted
+++ resolved
@@ -16,25 +16,15 @@
 
 // Moby is the type of a Moby config file
 type Moby struct {
-<<<<<<< HEAD
-	Kernel     KernelConfig `kernel:"cmdline,omitempty" json:"kernel,omitempty"`
-	Init       []string     `init:"cmdline" json:"init"`
-	Prefix     string       `yaml:"prefix" json:"prefix"`
-	Onboot     []*Image     `yaml:"onboot" json:"onboot"`
-	Onshutdown []*Image     `yaml:"onshutdown" json:"onshutdown"`
-	Services   []*Image     `yaml:"services" json:"services"`
-	Trust      TrustConfig  `yaml:"trust,omitempty" json:"trust,omitempty"`
-	Files      []File       `yaml:"files" json:"files"`
-=======
 	Kernel       KernelConfig `kernel:"cmdline,omitempty" json:"kernel,omitempty"`
 	Init         []string     `init:"cmdline" json:"init"`
+	Prefix       string       `yaml:"prefix" json:"prefix"`
 	Onboot       []*Image     `yaml:"onboot" json:"onboot"`
 	Onshutdown   []*Image     `yaml:"onshutdown" json:"onshutdown"`
 	Services     []*Image     `yaml:"services" json:"services"`
 	Trust        TrustConfig  `yaml:"trust,omitempty" json:"trust,omitempty"`
 	Files        []File       `yaml:"files" json:"files"`
 	Architecture string
->>>>>>> 1f93eab5
 
 	initRefs []*reference.Spec
 }
