--- conflicted
+++ resolved
@@ -1,8 +1,4 @@
-<<<<<<< HEAD
-From 56ee9d694a08907d0efdf71e9c027d850aacdc85 Mon Sep 17 00:00:00 2001
-=======
 From 1d169b4be370f2308ee7505b22e6f485bdc0cd9f Mon Sep 17 00:00:00 2001
->>>>>>> 58269a45
 From: Dexuan Cui <decui@microsoft.com>
 Date: Sat, 23 Jul 2016 01:35:51 +0000
 Subject: [PATCH 03/13] hv_sock: introduce Hyper-V Sockets
