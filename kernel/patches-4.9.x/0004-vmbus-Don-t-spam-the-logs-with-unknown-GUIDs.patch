<<<<<<< HEAD
From 9b6de9e8c8ee75835aa2e4295661bd87ac3dab70 Mon Sep 17 00:00:00 2001
=======
From 30311bc867ce9674e68b6b991be9fc1deecb500f Mon Sep 17 00:00:00 2001
>>>>>>> 58269a45
From: Rolf Neugebauer <rolf.neugebauer@gmail.com>
Date: Mon, 23 May 2016 18:55:45 +0100
Subject: [PATCH 04/13] vmbus: Don't spam the logs with unknown GUIDs

With Hyper-V sockets device types are introduced on the fly. The pr_info()
then prints a message on every connection, which is way too verbose.  Since
there doesn't seem to be an easy way to check for registered services,
disable the pr_info() completely.

Signed-off-by: Rolf Neugebauer <rolf.neugebauer@docker.com>
---
 drivers/hv/channel_mgmt.c | 1 -
 1 file changed, 1 deletion(-)

diff --git a/drivers/hv/channel_mgmt.c b/drivers/hv/channel_mgmt.c
index d8bc4b910192..8df02f3ca0b2 100644
--- a/drivers/hv/channel_mgmt.c
+++ b/drivers/hv/channel_mgmt.c
@@ -192,7 +192,6 @@ static u16 hv_get_dev_type(const struct vmbus_channel *channel)
 		if (!uuid_le_cmp(*guid, vmbus_devs[i].guid))
 			return i;
 	}
-	pr_info("Unknown GUID: %pUl\n", guid);
 	return i;
 }
 
-- 
2.13.0
<|MERGE_RESOLUTION|>--- conflicted
+++ resolved
@@ -1,8 +1,4 @@
-<<<<<<< HEAD
-From 9b6de9e8c8ee75835aa2e4295661bd87ac3dab70 Mon Sep 17 00:00:00 2001
-=======
 From 30311bc867ce9674e68b6b991be9fc1deecb500f Mon Sep 17 00:00:00 2001
->>>>>>> 58269a45
 From: Rolf Neugebauer <rolf.neugebauer@gmail.com>
 Date: Mon, 23 May 2016 18:55:45 +0100
 Subject: [PATCH 04/13] vmbus: Don't spam the logs with unknown GUIDs
