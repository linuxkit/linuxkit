<<<<<<< HEAD
From ae0fb9a8d9b90ee3d47a05cdad2ce01d7ac90736 Mon Sep 17 00:00:00 2001
=======
From 1eb8aed951c049eb4ee8f4bb9a06d0034168a1ca Mon Sep 17 00:00:00 2001
>>>>>>> 58269a45
From: Dexuan Cui <decui@microsoft.com>
Date: Fri, 24 Mar 2017 20:53:18 +0800
Subject: [PATCH 12/13] vmbus: dynamically enqueue/dequeue the channel on
 vmbus_open/close

Signed-off-by: Dexuan Cui <decui@microsoft.com>
Origin: git@github.com:dcui/linux.git
(cherry picked from commit bee4910daa4aed57ce60d2e2350e3cc120c383ca)
---
 drivers/hv/channel.c      | 16 ++++++++++---
 drivers/hv/channel_mgmt.c | 58 ++++++++++++++++++++---------------------------
 include/linux/hyperv.h    |  3 +++
 3 files changed, 40 insertions(+), 37 deletions(-)

diff --git a/drivers/hv/channel.c b/drivers/hv/channel.c
index 1caed01954f6..5bbcc964dbf7 100644
--- a/drivers/hv/channel.c
+++ b/drivers/hv/channel.c
@@ -181,6 +181,10 @@ int vmbus_open(struct vmbus_channel *newchannel, u32 send_ringbuffer_size,
 		      &vmbus_connection.chn_msg_list);
 	spin_unlock_irqrestore(&vmbus_connection.channelmsg_lock, flags);
 
+	hv_event_tasklet_disable(newchannel);
+	hv_percpu_channel_enq(newchannel);
+	hv_event_tasklet_enable(newchannel);
+
 	ret = vmbus_post_msg(open_msg,
 			     sizeof(struct vmbus_channel_open_channel), true);
 
@@ -193,23 +197,27 @@ int vmbus_open(struct vmbus_channel *newchannel, u32 send_ringbuffer_size,
 
 	if (ret != 0) {
 		err = ret;
-		goto error_free_gpadl;
+		goto error_deq_channel;
 	}
 
 	if (newchannel->rescind) {
 		err = -ENODEV;
-		goto error_free_gpadl;
+		goto error_deq_channel;
 	}
 
 	if (open_info->response.open_result.status) {
 		err = -EAGAIN;
-		goto error_free_gpadl;
+		goto error_deq_channel;
 	}
 
 	newchannel->state = CHANNEL_OPENED_STATE;
 	kfree(open_info);
 	return 0;
 
+error_deq_channel:
+	hv_event_tasklet_disable(newchannel);
+	hv_percpu_channel_deq(newchannel);
+	hv_event_tasklet_enable(newchannel);
 error_free_gpadl:
 	vmbus_teardown_gpadl(newchannel, newchannel->ringbuffer_gpadlhandle);
 	kfree(open_info);
@@ -555,6 +563,8 @@ static int vmbus_close_internal(struct vmbus_channel *channel)
 		goto out;
 	}
 
+	hv_percpu_channel_deq(channel);
+
 	channel->state = CHANNEL_OPEN_STATE;
 	channel->sc_creation_callback = NULL;
 	/* Stop callback and cancel the timer asap */
diff --git a/drivers/hv/channel_mgmt.c b/drivers/hv/channel_mgmt.c
index 2fe024e86209..b2bdcfb49144 100644
--- a/drivers/hv/channel_mgmt.c
+++ b/drivers/hv/channel_mgmt.c
@@ -375,6 +375,30 @@ static void vmbus_release_relid(u32 relid)
 		       true);
 }
 
+void hv_percpu_channel_enq(struct vmbus_channel *channel)
+{
+	if (channel->target_cpu != get_cpu())
+		smp_call_function_single(channel->target_cpu,
+					 percpu_channel_enq,
+					 channel, true);
+	else
+		percpu_channel_enq(channel);
+	put_cpu();
+
+}
+
+void hv_percpu_channel_deq(struct vmbus_channel *channel)
+{
+	if (channel->target_cpu != get_cpu())
+		smp_call_function_single(channel->target_cpu,
+					 percpu_channel_deq,
+					 channel, true);
+	else
+		percpu_channel_deq(channel);
+	put_cpu();
+
+}
+
 void hv_event_tasklet_disable(struct vmbus_channel *channel)
 {
 	struct tasklet_struct *tasklet;
@@ -409,17 +433,6 @@ void hv_process_channel_removal(struct vmbus_channel *channel, u32 relid)
 	BUG_ON(!channel->rescind);
 	BUG_ON(!mutex_is_locked(&vmbus_connection.channel_mutex));
 
-	hv_event_tasklet_disable(channel);
-	if (channel->target_cpu != get_cpu()) {
-		put_cpu();
-		smp_call_function_single(channel->target_cpu,
-					 percpu_channel_deq, channel, true);
-	} else {
-		percpu_channel_deq(channel);
-		put_cpu();
-	}
-	hv_event_tasklet_enable(channel);
-
 	if (channel->primary_channel == NULL) {
 		list_del(&channel->listentry);
 
@@ -512,18 +525,6 @@ static void vmbus_process_offer(struct vmbus_channel *newchannel)
 
 	init_vp_index(newchannel, dev_type);
 
-	hv_event_tasklet_disable(newchannel);
-	if (newchannel->target_cpu != get_cpu()) {
-		put_cpu();
-		smp_call_function_single(newchannel->target_cpu,
-					 percpu_channel_enq,
-					 newchannel, true);
-	} else {
-		percpu_channel_enq(newchannel);
-		put_cpu();
-	}
-	hv_event_tasklet_enable(newchannel);
-
 	/*
 	 * This state is used to indicate a successful open
 	 * so that when we do close the channel normally, we
@@ -572,17 +573,6 @@ static void vmbus_process_offer(struct vmbus_channel *newchannel)
 	list_del(&newchannel->listentry);
 	mutex_unlock(&vmbus_connection.channel_mutex);
 
-	hv_event_tasklet_disable(newchannel);
-	if (newchannel->target_cpu != get_cpu()) {
-		put_cpu();
-		smp_call_function_single(newchannel->target_cpu,
-					 percpu_channel_deq, newchannel, true);
-	} else {
-		percpu_channel_deq(newchannel);
-		put_cpu();
-	}
-	hv_event_tasklet_enable(newchannel);
-
 	vmbus_release_relid(newchannel->offermsg.child_relid);
 
 err_free_chan:
diff --git a/include/linux/hyperv.h b/include/linux/hyperv.h
index 956acfc93487..9ee292b28e41 100644
--- a/include/linux/hyperv.h
+++ b/include/linux/hyperv.h
@@ -1461,6 +1461,9 @@ extern bool vmbus_prep_negotiate_resp(struct icmsg_hdr *icmsghdrp, u8 *buf,
 void hv_event_tasklet_disable(struct vmbus_channel *channel);
 void hv_event_tasklet_enable(struct vmbus_channel *channel);
 
+void hv_percpu_channel_enq(struct vmbus_channel *channel);
+void hv_percpu_channel_deq(struct vmbus_channel *channel);
+
 void hv_process_channel_removal(struct vmbus_channel *channel, u32 relid);
 
 void vmbus_setevent(struct vmbus_channel *channel);
-- 
2.13.0
<|MERGE_RESOLUTION|>--- conflicted
+++ resolved
@@ -1,8 +1,4 @@
-<<<<<<< HEAD
-From ae0fb9a8d9b90ee3d47a05cdad2ce01d7ac90736 Mon Sep 17 00:00:00 2001
-=======
 From 1eb8aed951c049eb4ee8f4bb9a06d0034168a1ca Mon Sep 17 00:00:00 2001
->>>>>>> 58269a45
 From: Dexuan Cui <decui@microsoft.com>
 Date: Fri, 24 Mar 2017 20:53:18 +0800
 Subject: [PATCH 12/13] vmbus: dynamically enqueue/dequeue the channel on
