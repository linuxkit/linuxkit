--- conflicted
+++ resolved
@@ -1,8 +1,4 @@
-<<<<<<< HEAD
-From 85644aee027b10b8681aa0290b1a28edb6efb6f2 Mon Sep 17 00:00:00 2001
-=======
 From 7c2b9d64116a27cd32eae737fe43d3315256a93d Mon Sep 17 00:00:00 2001
->>>>>>> 58269a45
 From: Alex Ng <alexng@messages.microsoft.com>
 Date: Sun, 6 Nov 2016 13:14:10 -0800
 Subject: [PATCH 06/13] Drivers: hv: vss: Improve log messages.
