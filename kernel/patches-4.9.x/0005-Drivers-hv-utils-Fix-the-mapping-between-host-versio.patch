--- conflicted
+++ resolved
@@ -1,8 +1,4 @@
-<<<<<<< HEAD
-From 5f8c8f891dc87e7aff04f7808becfafcc74ba237 Mon Sep 17 00:00:00 2001
-=======
 From 6e65be543a2f926a03d4e547430b4b36393cde4b Mon Sep 17 00:00:00 2001
->>>>>>> 58269a45
 From: Alex Ng <alexng@messages.microsoft.com>
 Date: Sun, 6 Nov 2016 13:14:07 -0800
 Subject: [PATCH 05/13] Drivers: hv: utils: Fix the mapping between host
