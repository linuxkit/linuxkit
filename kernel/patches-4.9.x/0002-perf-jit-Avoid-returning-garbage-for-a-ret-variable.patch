<<<<<<< HEAD
From c5ebf3aff82b5b19b0ed0f968baa191641c2f515 Mon Sep 17 00:00:00 2001
=======
From dc9fa7c0450759a36de276392de4f224106eb497 Mon Sep 17 00:00:00 2001
>>>>>>> 58269a45
From: Arnaldo Carvalho de Melo <acme@redhat.com>
Date: Thu, 13 Oct 2016 17:12:35 -0300
Subject: [PATCH 02/13] perf jit: Avoid returning garbage for a ret variable

When the loop body isn't executed at all, then the 'ret' local variable,
that is uninitialized will be used as the return value.

This triggers this error on Alpine Linux:

    CC	   /tmp/build/perf/util/demangle-java.o
    CC	   /tmp/build/perf/util/demangle-rust.o
    CC       /tmp/build/perf/util/jitdump.o
    CC       /tmp/build/perf/util/genelf.o
  util/jitdump.c: In function 'jit_process':
  util/jitdump.c:622:3: error: 'ret' may be used uninitialized in this function [-Werror=maybe-uninitialized]
     fprintf(stderr, "injected: %s (%d)\n", path, ret);
     ^
  util/jitdump.c:584:6: note: 'ret' was declared here
    int ret;
        ^
    FLEX     /tmp/build/perf/util/parse-events-flex.c

  / $ gcc -v
  Using built-in specs.
  COLLECT_GCC=gcc
  COLLECT_LTO_WRAPPER=/usr/libexec/gcc/x86_64-alpine-linux-musl/5.3.0/lto-wrapper
  Target: x86_64-alpine-linux-musl
  Configured with: /home/buildozer/aports/main/gcc/src/gcc-5.3.0/configure --prefix=/usr --mandir=/usr/share/man --infodir=/usr/share/info
  +--build=x86_64-alpine-linux-musl --host=x86_64-alpine-linux-musl --target=x86_64-alpine-linux-musl --with-pkgversion='Alpine 5.3.0' --enable-checking=release
  +--disable-fixed-point --disable-libstdcxx-pch --disable-multilib --disable-nls --disable-werror --disable-symvers --enable-__cxa_atexit --enable-esp
  +--enable-cloog-backend --enable-languages=c,c++,objc,java,fortran,ada --disable-libssp --disable-libmudflap --disable-libsanitizer --enable-shared
  +--enable-threads --enable-tls --with-system-zlib
  Thread model: posix
  gcc version 5.3.0 (Alpine 5.3.0)

But this so far got under the radar, not causing any build problem, till the
"perf jit: enable jitdump support without dwarf" gets applied, when the above
problem takes place, some combination of inlining or whatever, the problem
is real, so fix it by initializing the variable to zero.

Cc: Anton Blanchard <anton@ozlabs.org>
Cc: Jiri Olsa <jolsa@redhat.com>
Cc: Maciej Debski <maciejd@google.com>
Cc: Namhyung Kim <namhyung@kernel.org>
Cc: Peter Zijlstra <peterz@infradead.org>
Cc: Stephane Eranian <eranian@google.com>
Link: https://lkml.kernel.org/r/20161013200437.GA12815@kernel.org
Signed-off-by: Arnaldo Carvalho de Melo <acme@redhat.com>
(cherry picked from commit ef2c3e76d98dfb69a46d870b47656e8e5bac6e2b)
---
 tools/perf/util/jitdump.c | 2 +-
 1 file changed, 1 insertion(+), 1 deletion(-)

diff --git a/tools/perf/util/jitdump.c b/tools/perf/util/jitdump.c
index 95f0884aae02..f3ed3c963c71 100644
--- a/tools/perf/util/jitdump.c
+++ b/tools/perf/util/jitdump.c
@@ -581,7 +581,7 @@ static int
 jit_process_dump(struct jit_buf_desc *jd)
 {
 	union jr_entry *jr;
-	int ret;
+	int ret = 0;
 
 	while ((jr = jit_get_next_entry(jd))) {
 		switch(jr->prefix.id) {
-- 
2.13.0
<|MERGE_RESOLUTION|>--- conflicted
+++ resolved
@@ -1,8 +1,4 @@
-<<<<<<< HEAD
-From c5ebf3aff82b5b19b0ed0f968baa191641c2f515 Mon Sep 17 00:00:00 2001
-=======
 From dc9fa7c0450759a36de276392de4f224106eb497 Mon Sep 17 00:00:00 2001
->>>>>>> 58269a45
 From: Arnaldo Carvalho de Melo <acme@redhat.com>
 Date: Thu, 13 Oct 2016 17:12:35 -0300
 Subject: [PATCH 02/13] perf jit: Avoid returning garbage for a ret variable
