--- conflicted
+++ resolved
@@ -1,8 +1,4 @@
-<<<<<<< HEAD
-From 5a7956f48067b446094b85b556abbddf65e97ff8 Mon Sep 17 00:00:00 2001
-=======
 From b1689718a4002d8c20ccfcbe6b5d053c589fa6e1 Mon Sep 17 00:00:00 2001
->>>>>>> 58269a45
 From: Alex Ng <alexng@messages.microsoft.com>
 Date: Sat, 28 Jan 2017 12:37:17 -0700
 Subject: [PATCH 08/13] Drivers: hv: vmbus: Use all supported IC versions to
