<<<<<<< HEAD
From c95f6e6fd4c9de7fb4e9030e05a276d61f839b66 Mon Sep 17 00:00:00 2001
=======
From 19aba7e5812fdb16ccce5da10a8c40025db68cd1 Mon Sep 17 00:00:00 2001
>>>>>>> 58269a45
From: stephen hemminger <stephen@networkplumber.org>
Date: Mon, 27 Feb 2017 10:26:48 -0800
Subject: [PATCH 02/15] vmbus: introduce in-place packet iterator

This is mostly just a refactoring of previous functions
(get_pkt_next_raw, put_pkt_raw and commit_rd_index) to make it easier
to use for other drivers and NAPI.

Signed-off-by: Stephen Hemminger <sthemmin@microsoft.com>
Signed-off-by: David S. Miller <davem@davemloft.net>
(cherry picked from commit f3dd3f4797652c311df9c074436d420f1ad3566e)
---
 drivers/hv/ring_buffer.c    | 94 +++++++++++++++++++++++++++++++++++++++++++-
 drivers/net/hyperv/netvsc.c | 34 +++++-----------
 include/linux/hyperv.h      | 96 ++++++++++++++-------------------------------
 3 files changed, 133 insertions(+), 91 deletions(-)

diff --git a/drivers/hv/ring_buffer.c b/drivers/hv/ring_buffer.c
index 87799e81af97..c3f1a9e33cef 100644
--- a/drivers/hv/ring_buffer.c
+++ b/drivers/hv/ring_buffer.c
@@ -32,6 +32,8 @@
 
 #include "hyperv_vmbus.h"
 
+#define VMBUS_PKT_TRAILER	8
+
 /*
  * When we write to the ring buffer, check if the host needs to
  * be signaled. Here is the details of this protocol:
@@ -336,6 +338,12 @@ int hv_ringbuffer_write(struct vmbus_channel *channel,
 	return 0;
 }
 
+static inline void
+init_cached_read_index(struct hv_ring_buffer_info *rbi)
+{
+	rbi->cached_read_index = rbi->ring_buffer->read_index;
+}
+
 int hv_ringbuffer_read(struct vmbus_channel *channel,
 		       void *buffer, u32 buflen, u32 *buffer_actual_len,
 		       u64 *requestid, bool raw)
@@ -366,7 +374,8 @@ int hv_ringbuffer_read(struct vmbus_channel *channel,
 		return ret;
 	}
 
-	init_cached_read_index(channel);
+	init_cached_read_index(inring_info);
+
 	next_read_location = hv_get_next_read_location(inring_info);
 	next_read_location = hv_copyfrom_ringbuffer(inring_info, &desc,
 						    sizeof(desc),
@@ -410,3 +419,86 @@ int hv_ringbuffer_read(struct vmbus_channel *channel,
 
 	return ret;
 }
+
+/*
+ * Determine number of bytes available in ring buffer after
+ * the current iterator (priv_read_index) location.
+ *
+ * This is similar to hv_get_bytes_to_read but with private
+ * read index instead.
+ */
+static u32 hv_pkt_iter_avail(const struct hv_ring_buffer_info *rbi)
+{
+	u32 priv_read_loc = rbi->priv_read_index;
+	u32 write_loc = READ_ONCE(rbi->ring_buffer->write_index);
+
+	if (write_loc >= priv_read_loc)
+		return write_loc - priv_read_loc;
+	else
+		return (rbi->ring_datasize - priv_read_loc) + write_loc;
+}
+
+/*
+ * Get first vmbus packet from ring buffer after read_index
+ *
+ * If ring buffer is empty, returns NULL and no other action needed.
+ */
+struct vmpacket_descriptor *hv_pkt_iter_first(struct vmbus_channel *channel)
+{
+	struct hv_ring_buffer_info *rbi = &channel->inbound;
+
+	/* set state for later hv_signal_on_read() */
+	init_cached_read_index(rbi);
+
+	if (hv_pkt_iter_avail(rbi) < sizeof(struct vmpacket_descriptor))
+		return NULL;
+
+	return hv_get_ring_buffer(rbi) + rbi->priv_read_index;
+}
+EXPORT_SYMBOL_GPL(hv_pkt_iter_first);
+
+/*
+ * Get next vmbus packet from ring buffer.
+ *
+ * Advances the current location (priv_read_index) and checks for more
+ * data. If the end of the ring buffer is reached, then return NULL.
+ */
+struct vmpacket_descriptor *
+__hv_pkt_iter_next(struct vmbus_channel *channel,
+		   const struct vmpacket_descriptor *desc)
+{
+	struct hv_ring_buffer_info *rbi = &channel->inbound;
+	u32 packetlen = desc->len8 << 3;
+	u32 dsize = rbi->ring_datasize;
+
+	/* bump offset to next potential packet */
+	rbi->priv_read_index += packetlen + VMBUS_PKT_TRAILER;
+	if (rbi->priv_read_index >= dsize)
+		rbi->priv_read_index -= dsize;
+
+	/* more data? */
+	if (hv_pkt_iter_avail(rbi) < sizeof(struct vmpacket_descriptor))
+		return NULL;
+	else
+		return hv_get_ring_buffer(rbi) + rbi->priv_read_index;
+}
+EXPORT_SYMBOL_GPL(__hv_pkt_iter_next);
+
+/*
+ * Update host ring buffer after iterating over packets.
+ */
+void hv_pkt_iter_close(struct vmbus_channel *channel)
+{
+	struct hv_ring_buffer_info *rbi = &channel->inbound;
+
+	/*
+	 * Make sure all reads are done before we update the read index since
+	 * the writer may start writing to the read area once the read index
+	 * is updated.
+	 */
+	virt_rmb();
+	rbi->ring_buffer->read_index = rbi->priv_read_index;
+
+	hv_signal_on_read(channel);
+}
+EXPORT_SYMBOL_GPL(hv_pkt_iter_close);
diff --git a/drivers/net/hyperv/netvsc.c b/drivers/net/hyperv/netvsc.c
index 15ef713d96c0..ab9fe48ec133 100644
--- a/drivers/net/hyperv/netvsc.c
+++ b/drivers/net/hyperv/netvsc.c
@@ -646,14 +646,11 @@ static void netvsc_send_tx_complete(struct netvsc_device *net_device,
 static void netvsc_send_completion(struct netvsc_device *net_device,
 				   struct vmbus_channel *incoming_channel,
 				   struct hv_device *device,
-				   struct vmpacket_descriptor *packet)
+				   const struct vmpacket_descriptor *desc)
 {
-	struct nvsp_message *nvsp_packet;
+	struct nvsp_message *nvsp_packet = hv_pkt_data(desc);
 	struct net_device *ndev = hv_get_drvdata(device);
 
-	nvsp_packet = (struct nvsp_message *)((unsigned long)packet +
-					      (packet->offset8 << 3));
-
 	switch (nvsp_packet->hdr.msg_type) {
 	case NVSP_MSG_TYPE_INIT_COMPLETE:
 	case NVSP_MSG1_TYPE_SEND_RECV_BUF_COMPLETE:
@@ -667,7 +664,7 @@ static void netvsc_send_completion(struct netvsc_device *net_device,
 
 	case NVSP_MSG1_TYPE_SEND_RNDIS_PKT_COMPLETE:
 		netvsc_send_tx_complete(net_device, incoming_channel,
-					device, packet);
+					device, desc);
 		break;
 
 	default:
@@ -1070,9 +1067,11 @@ static void netvsc_receive(struct net_device *ndev,
 		   struct net_device_context *net_device_ctx,
 		   struct hv_device *device,
 		   struct vmbus_channel *channel,
-		   struct vmtransfer_page_packet_header *vmxferpage_packet,
+		   const struct vmpacket_descriptor *desc,
 		   struct nvsp_message *nvsp)
 {
+	const struct vmtransfer_page_packet_header *vmxferpage_packet
+		= container_of(desc, const struct vmtransfer_page_packet_header, d);
 	char *recv_buf = net_device->recv_buf;
 	u32 status = NVSP_STAT_SUCCESS;
 	int i;
@@ -1180,12 +1179,10 @@ static void netvsc_process_raw_pkt(struct hv_device *device,
 				   struct netvsc_device *net_device,
 				   struct net_device *ndev,
 				   u64 request_id,
-				   struct vmpacket_descriptor *desc)
+				   const struct vmpacket_descriptor *desc)
 {
 	struct net_device_context *net_device_ctx = netdev_priv(ndev);
-	struct nvsp_message *nvmsg
-		= (struct nvsp_message *)((unsigned long)desc
-					  + (desc->offset8 << 3));
+	struct nvsp_message *nvmsg = hv_pkt_data(desc);
 
 	switch (desc->type) {
 	case VM_PKT_COMP:
@@ -1194,9 +1191,7 @@ static void netvsc_process_raw_pkt(struct hv_device *device,
 
 	case VM_PKT_DATA_USING_XFER_PAGES:
 		netvsc_receive(ndev, net_device, net_device_ctx,
-			       device, channel,
-			       (struct vmtransfer_page_packet_header *)desc,
-			       nvmsg);
+			       device, channel, desc, nvmsg);
 		break;
 
 	case VM_PKT_DATA_INBAND:
@@ -1218,7 +1213,6 @@ void netvsc_channel_cb(void *context)
 	struct netvsc_device *net_device;
 	struct vmpacket_descriptor *desc;
 	struct net_device *ndev;
-	bool need_to_commit = false;
 
 	if (channel->primary_channel != NULL)
 		device = channel->primary_channel->device_obj;
@@ -1237,20 +1231,12 @@ void netvsc_channel_cb(void *context)
 		     netvsc_channel_idle(net_device, q_idx)))
 		return;
 
-	/* commit_rd_index() -> hv_signal_on_read() needs this. */
-	init_cached_read_index(channel);
-
-	while ((desc = get_next_pkt_raw(channel)) != NULL) {
+	foreach_vmbus_pkt(desc, channel) {
 		netvsc_process_raw_pkt(device, channel, net_device,
 				       ndev, desc->trans_id, desc);
 
-		put_pkt_raw(channel, desc);
-		need_to_commit = true;
 	}
 
-	if (need_to_commit)
-		commit_rd_index(channel);
-
 	netvsc_chk_recv_comp(net_device, channel, q_idx);
 }
 
diff --git a/include/linux/hyperv.h b/include/linux/hyperv.h
index 970771a5f739..0c170a3f0d8b 100644
--- a/include/linux/hyperv.h
+++ b/include/linux/hyperv.h
@@ -1508,14 +1508,6 @@ static inline  void hv_signal_on_read(struct vmbus_channel *channel)
 	return;
 }
 
-static inline void
-init_cached_read_index(struct vmbus_channel *channel)
-{
-	struct hv_ring_buffer_info *rbi = &channel->inbound;
-
-	rbi->cached_read_index = rbi->ring_buffer->read_index;
-}
-
 /*
  * Mask off host interrupt callback notifications
  */
@@ -1549,76 +1541,48 @@ static inline u32 hv_end_read(struct hv_ring_buffer_info *rbi)
 /*
  * An API to support in-place processing of incoming VMBUS packets.
  */
-#define VMBUS_PKT_TRAILER	8
 
-static inline struct vmpacket_descriptor *
-get_next_pkt_raw(struct vmbus_channel *channel)
+/* Get data payload associated with descriptor */
+static inline void *hv_pkt_data(const struct vmpacket_descriptor *desc)
 {
-	struct hv_ring_buffer_info *ring_info = &channel->inbound;
-	u32 priv_read_loc = ring_info->priv_read_index;
-	void *ring_buffer = hv_get_ring_buffer(ring_info);
-	u32 dsize = ring_info->ring_datasize;
-	/*
-	 * delta is the difference between what is available to read and
-	 * what was already consumed in place. We commit read index after
-	 * the whole batch is processed.
-	 */
-	u32 delta = priv_read_loc >= ring_info->ring_buffer->read_index ?
-		priv_read_loc - ring_info->ring_buffer->read_index :
-		(dsize - ring_info->ring_buffer->read_index) + priv_read_loc;
-	u32 bytes_avail_toread = (hv_get_bytes_to_read(ring_info) - delta);
-
-	if (bytes_avail_toread < sizeof(struct vmpacket_descriptor))
-		return NULL;
-
-	return ring_buffer + priv_read_loc;
+	return (void *)((unsigned long)desc + (desc->offset8 << 3));
 }
 
-/*
- * A helper function to step through packets "in-place"
- * This API is to be called after each successful call
- * get_next_pkt_raw().
- */
-static inline void put_pkt_raw(struct vmbus_channel *channel,
-				struct vmpacket_descriptor *desc)
+/* Get data size associated with descriptor */
+static inline u32 hv_pkt_datalen(const struct vmpacket_descriptor *desc)
 {
-	struct hv_ring_buffer_info *ring_info = &channel->inbound;
-	u32 packetlen = desc->len8 << 3;
-	u32 dsize = ring_info->ring_datasize;
-
-	/*
-	 * Include the packet trailer.
-	 */
-	ring_info->priv_read_index += packetlen + VMBUS_PKT_TRAILER;
-	ring_info->priv_read_index %= dsize;
+	return (desc->len8 << 3) - (desc->offset8 << 3);
 }
 
+
+struct vmpacket_descriptor *
+hv_pkt_iter_first(struct vmbus_channel *channel);
+
+struct vmpacket_descriptor *
+__hv_pkt_iter_next(struct vmbus_channel *channel,
+		   const struct vmpacket_descriptor *pkt);
+
+void hv_pkt_iter_close(struct vmbus_channel *channel);
+
 /*
- * This call commits the read index and potentially signals the host.
- * Here is the pattern for using the "in-place" consumption APIs:
- *
- * init_cached_read_index();
- *
- * while (get_next_pkt_raw() {
- *	process the packet "in-place";
- *	put_pkt_raw();
- * }
- * if (packets processed in place)
- *	commit_rd_index();
+ * Get next packet descriptor from iterator
+ * If at end of list, return NULL and update host.
  */
-static inline void commit_rd_index(struct vmbus_channel *channel)
+static inline struct vmpacket_descriptor *
+hv_pkt_iter_next(struct vmbus_channel *channel,
+		 const struct vmpacket_descriptor *pkt)
 {
-	struct hv_ring_buffer_info *ring_info = &channel->inbound;
-	/*
-	 * Make sure all reads are done before we update the read index since
-	 * the writer may start writing to the read area once the read index
-	 * is updated.
-	 */
-	virt_rmb();
-	ring_info->ring_buffer->read_index = ring_info->priv_read_index;
+	struct vmpacket_descriptor *nxt;
+
+	nxt = __hv_pkt_iter_next(channel, pkt);
+	if (!nxt)
+		hv_pkt_iter_close(channel);
 
-	hv_signal_on_read(channel);
+	return nxt;
 }
 
+#define foreach_vmbus_pkt(pkt, channel) \
+	for (pkt = hv_pkt_iter_first(channel); pkt; \
+	    pkt = hv_pkt_iter_next(channel, pkt))
 
 #endif /* _HYPERV_H */
-- 
2.13.0
<|MERGE_RESOLUTION|>--- conflicted
+++ resolved
@@ -1,8 +1,4 @@
-<<<<<<< HEAD
-From c95f6e6fd4c9de7fb4e9030e05a276d61f839b66 Mon Sep 17 00:00:00 2001
-=======
 From 19aba7e5812fdb16ccce5da10a8c40025db68cd1 Mon Sep 17 00:00:00 2001
->>>>>>> 58269a45
 From: stephen hemminger <stephen@networkplumber.org>
 Date: Mon, 27 Feb 2017 10:26:48 -0800
 Subject: [PATCH 02/15] vmbus: introduce in-place packet iterator
