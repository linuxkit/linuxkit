<<<<<<< HEAD
From 205984e1ffc461356c45be8a7f34fc076a8d52a3 Mon Sep 17 00:00:00 2001
=======
From 0000941078ee46f1f5338719c9c9d3f97f4e1d8b Mon Sep 17 00:00:00 2001
>>>>>>> 58269a45
From: Arnaldo Carvalho de Melo <acme@redhat.com>
Date: Thu, 2 Mar 2017 12:55:49 -0300
Subject: [PATCH 01/15] tools build: Add test for sched_getcpu()

Instead of trying to go on adding more ifdef conditions, do a feature
test and define HAVE_SCHED_GETCPU_SUPPORT instead, then use it to
provide the prototype. No need to change the stub, as it is already a
__weak symbol.

Cc: Adrian Hunter <adrian.hunter@intel.com>
Cc: David Ahern <dsahern@gmail.com>
Cc: Jiri Olsa <jolsa@kernel.org>
Cc: Namhyung Kim <namhyung@kernel.org>
Cc: Wang Nan <wangnan0@huawei.com>
Link: http://lkml.kernel.org/n/tip-yge89er9g90sc0v6k0a0r5tr@git.kernel.org
Signed-off-by: Arnaldo Carvalho de Melo <acme@redhat.com>
(cherry picked from commit 120010cb1eea151d38a3e66f5ffc79a0c3110292)
---
 tools/build/Makefile.feature            | 1 +
 tools/build/feature/Makefile            | 6 +++++-
 tools/build/feature/test-all.c          | 5 +++++
 tools/build/feature/test-sched_getcpu.c | 7 +++++++
 tools/perf/Makefile.config              | 4 ++++
 tools/perf/util/cloexec.h               | 6 ------
 tools/perf/util/util.h                  | 4 ++--
 7 files changed, 24 insertions(+), 9 deletions(-)
 create mode 100644 tools/build/feature/test-sched_getcpu.c

diff --git a/tools/build/Makefile.feature b/tools/build/Makefile.feature
index e3fb5ecbdcb6..523911f316ce 100644
--- a/tools/build/Makefile.feature
+++ b/tools/build/Makefile.feature
@@ -63,6 +63,7 @@ FEATURE_TESTS_BASIC :=                  \
         lzma                            \
         get_cpuid                       \
         bpf                             \
+        sched_getcpu			\
         sdt
 
 # FEATURE_TESTS_BASIC + FEATURE_TESTS_EXTRA is the complete list
diff --git a/tools/build/feature/Makefile b/tools/build/feature/Makefile
index b564a2eea039..ab1e2bbc2e96 100644
--- a/tools/build/feature/Makefile
+++ b/tools/build/feature/Makefile
@@ -48,7 +48,8 @@ FILES=                                          \
          test-get_cpuid.bin                     \
          test-sdt.bin                           \
          test-cxx.bin                           \
-         test-jvmti.bin
+         test-jvmti.bin				\
+         test-sched_getcpu.bin
 
 FILES := $(addprefix $(OUTPUT),$(FILES))
 
@@ -91,6 +92,9 @@ $(OUTPUT)test-libelf.bin:
 $(OUTPUT)test-glibc.bin:
 	$(BUILD)
 
+$(OUTPUT)test-sched_getcpu.bin:
+	$(BUILD)
+
 DWARFLIBS := -ldw
 ifeq ($(findstring -static,${LDFLAGS}),-static)
 DWARFLIBS += -lelf -lebl -lz -llzma -lbz2
diff --git a/tools/build/feature/test-all.c b/tools/build/feature/test-all.c
index 699e43627397..cc6c7c01f4ca 100644
--- a/tools/build/feature/test-all.c
+++ b/tools/build/feature/test-all.c
@@ -117,6 +117,10 @@
 # include "test-pthread-attr-setaffinity-np.c"
 #undef main
 
+#define main main_test_sched_getcpu
+# include "test-sched_getcpu.c"
+#undef main
+
 # if 0
 /*
  * Disable libbabeltrace check for test-all, because the requested
@@ -182,6 +186,7 @@ int main(int argc, char *argv[])
 	main_test_get_cpuid();
 	main_test_bpf();
 	main_test_libcrypto();
+	main_test_sched_getcpu();
 	main_test_sdt();
 
 	return 0;
diff --git a/tools/build/feature/test-sched_getcpu.c b/tools/build/feature/test-sched_getcpu.c
new file mode 100644
index 000000000000..c4a148dd7104
--- /dev/null
+++ b/tools/build/feature/test-sched_getcpu.c
@@ -0,0 +1,7 @@
+#define _GNU_SOURCE
+#include <sched.h>
+
+int main(void)
+{
+	return sched_getcpu();
+}
diff --git a/tools/perf/Makefile.config b/tools/perf/Makefile.config
index 27c9fbca7bd9..2b656de99495 100644
--- a/tools/perf/Makefile.config
+++ b/tools/perf/Makefile.config
@@ -317,6 +317,10 @@ ifdef NO_DWARF
   NO_LIBDW_DWARF_UNWIND := 1
 endif
 
+ifeq ($(feature-sched_getcpu), 1)
+  CFLAGS += -DHAVE_SCHED_GETCPU_SUPPORT
+endif
+
 ifndef NO_LIBELF
   CFLAGS += -DHAVE_LIBELF_SUPPORT
   EXTLIBS += -lelf
diff --git a/tools/perf/util/cloexec.h b/tools/perf/util/cloexec.h
index d0d465953d36..94a5a7d829d5 100644
--- a/tools/perf/util/cloexec.h
+++ b/tools/perf/util/cloexec.h
@@ -3,10 +3,4 @@
 
 unsigned long perf_event_open_cloexec_flag(void);
 
-#ifdef __GLIBC_PREREQ
-#if !__GLIBC_PREREQ(2, 6) && !defined(__UCLIBC__)
-int sched_getcpu(void) __THROW;
-#endif
-#endif
-
 #endif /* __PERF_CLOEXEC_H */
diff --git a/tools/perf/util/util.h b/tools/perf/util/util.h
index c74708da8571..b2cfa47990dc 100644
--- a/tools/perf/util/util.h
+++ b/tools/perf/util/util.h
@@ -355,8 +355,8 @@ void print_binary(unsigned char *data, size_t len,
 		  size_t bytes_per_line, print_binary_t printer,
 		  void *extra);
 
-#if !defined(__GLIBC__) && !defined(__ANDROID__)
-extern int sched_getcpu(void);
+#ifndef HAVE_SCHED_GETCPU_SUPPORT
+int sched_getcpu(void);
 #endif
 
 int is_printable_array(char *p, unsigned int len);
-- 
2.13.0
<|MERGE_RESOLUTION|>--- conflicted
+++ resolved
@@ -1,8 +1,4 @@
-<<<<<<< HEAD
-From 205984e1ffc461356c45be8a7f34fc076a8d52a3 Mon Sep 17 00:00:00 2001
-=======
 From 0000941078ee46f1f5338719c9c9d3f97f4e1d8b Mon Sep 17 00:00:00 2001
->>>>>>> 58269a45
 From: Arnaldo Carvalho de Melo <acme@redhat.com>
 Date: Thu, 2 Mar 2017 12:55:49 -0300
 Subject: [PATCH 01/15] tools build: Add test for sched_getcpu()
