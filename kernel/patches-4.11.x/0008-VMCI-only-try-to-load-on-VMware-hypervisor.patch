--- conflicted
+++ resolved
@@ -1,8 +1,4 @@
-<<<<<<< HEAD
-From dcd257f478a71d0cf0d9d31cc9e1daf59e08c089 Mon Sep 17 00:00:00 2001
-=======
 From daa0ed9004d76620cce3dde8cc2ae679d13aa326 Mon Sep 17 00:00:00 2001
->>>>>>> 58269a45
 From: Dexuan Cui <decui@microsoft.com>
 Date: Fri, 5 May 2017 16:57:29 -0600
 Subject: [PATCH 08/15] VMCI: only try to load on VMware hypervisor
