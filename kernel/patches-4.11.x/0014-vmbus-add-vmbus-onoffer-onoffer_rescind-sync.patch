<<<<<<< HEAD
From 2064263ca20e400fd5bfe9d13e0c43e081dcc27e Mon Sep 17 00:00:00 2001
=======
From c2369f25d343852682b888928b560c40942398ae Mon Sep 17 00:00:00 2001
>>>>>>> 58269a45
From: Dexuan Cui <decui@microsoft.com>
Date: Mon, 5 Jun 2017 21:32:00 +0800
Subject: [PATCH 14/15] vmbus: add vmbus onoffer/onoffer_rescind sync.

Signed-off-by: Dexuan Cui <decui@microsoft.com>
Origin: https://github.com/dcui/linux/commits/decui/hv_sock/v4.11/20170511-debug-0605
(cherry picked from commit 9a00fd7c4ad9c5d1da39c3c44328145fe063ceed)
---
 drivers/hv/channel_mgmt.c | 25 +++++++++++++++++++------
 drivers/hv/hyperv_vmbus.h |  1 +
 drivers/hv/vmbus_drv.c    |  1 +
 3 files changed, 21 insertions(+), 6 deletions(-)

diff --git a/drivers/hv/channel_mgmt.c b/drivers/hv/channel_mgmt.c
index b9a5a15370c9..52c7e811738f 100644
--- a/drivers/hv/channel_mgmt.c
+++ b/drivers/hv/channel_mgmt.c
@@ -467,6 +467,7 @@ void vmbus_free_channels(void)
 static void vmbus_process_offer(struct vmbus_channel *newchannel)
 {
 	struct vmbus_channel *channel;
+	struct hv_device *device_obj;
 	bool fnew = true;
 	unsigned long flags;
 	u16 dev_type;
@@ -524,6 +525,7 @@ static void vmbus_process_offer(struct vmbus_channel *newchannel)
 		if (channel->sc_creation_callback != NULL)
 			channel->sc_creation_callback(newchannel);
 		atomic_dec(&vmbus_connection.offer_in_progress);
+		atomic_dec(&vmbus_connection.register_in_progress);
 		return;
 	}
 
@@ -532,33 +534,36 @@ static void vmbus_process_offer(struct vmbus_channel *newchannel)
 	 * We need to set the DeviceObject field before calling
 	 * vmbus_child_dev_add()
 	 */
-	newchannel->device_obj = vmbus_device_create(
+	device_obj = vmbus_device_create(
 		&newchannel->offermsg.offer.if_type,
 		&newchannel->offermsg.offer.if_instance,
 		newchannel);
-	if (!newchannel->device_obj)
+	if (!device_obj)
 		goto err_deq_chan;
 
-	newchannel->device_obj->device_id = dev_type;
+	device_obj->device_id = dev_type;
 	/*
 	 * Add the new device to the bus. This will kick off device-driver
 	 * binding which eventually invokes the device driver's AddDevice()
 	 * method.
 	 */
-	ret = vmbus_device_register(newchannel->device_obj);
+	atomic_dec(&vmbus_connection.offer_in_progress);
+	ret = vmbus_device_register(device_obj);
 
 	if (ret != 0) {
 		pr_err("unable to add child device object (relid %d)\n",
 			newchannel->offermsg.child_relid);
-		kfree(newchannel->device_obj);
+		kfree(device_obj);
 		goto err_deq_chan;
 	}
+	newchannel->device_obj = device_obj;
+	atomic_dec(&vmbus_connection.register_in_progress);
 
-	atomic_dec(&vmbus_connection.offer_in_progress);
 	return;
 
 err_deq_chan:
 	atomic_dec(&vmbus_connection.offer_in_progress);
+	atomic_dec(&vmbus_connection.register_in_progress);
 	mutex_lock(&vmbus_connection.channel_mutex);
 	list_del(&newchannel->listentry);
 	mutex_unlock(&vmbus_connection.channel_mutex);
@@ -889,6 +894,14 @@ static void vmbus_onoffer_rescind(struct vmbus_channel_message_header *hdr)
 
 	vmbus_rescind_cleanup(channel);
 
+	while (atomic_read(&vmbus_connection.register_in_progress) != 0) {
+		/*
+		 * We wait here until any channel offer is currently
+		 * being processed.
+		 */
+		msleep(1);
+	}
+
 	if (channel->device_obj) {
 		if (channel->chn_rescind_callback) {
 			channel->chn_rescind_callback(channel);
diff --git a/drivers/hv/hyperv_vmbus.h b/drivers/hv/hyperv_vmbus.h
index 23b2bcbd174a..0d22b842a469 100644
--- a/drivers/hv/hyperv_vmbus.h
+++ b/drivers/hv/hyperv_vmbus.h
@@ -320,6 +320,7 @@ struct vmbus_connection {
 	int connect_cpu;
 
 	atomic_t offer_in_progress;
+	atomic_t register_in_progress;
 
 	enum vmbus_connect_state conn_state;
 
diff --git a/drivers/hv/vmbus_drv.c b/drivers/hv/vmbus_drv.c
index be43e22ecd66..822daa0936c2 100644
--- a/drivers/hv/vmbus_drv.c
+++ b/drivers/hv/vmbus_drv.c
@@ -873,6 +873,7 @@ static void vmbus_dispatch_msg_work(struct work_struct *work)
 		flush_workqueue(vmbus_connection.work_queue_rescind);
 
 		atomic_inc(&vmbus_connection.offer_in_progress);
+		atomic_inc(&vmbus_connection.register_in_progress);
 		queue_work_on(vmbus_connection.connect_cpu,
 			      vmbus_connection.work_queue,
 			      &context->work);
-- 
2.13.0
<|MERGE_RESOLUTION|>--- conflicted
+++ resolved
@@ -1,8 +1,4 @@
-<<<<<<< HEAD
-From 2064263ca20e400fd5bfe9d13e0c43e081dcc27e Mon Sep 17 00:00:00 2001
-=======
 From c2369f25d343852682b888928b560c40942398ae Mon Sep 17 00:00:00 2001
->>>>>>> 58269a45
 From: Dexuan Cui <decui@microsoft.com>
 Date: Mon, 5 Jun 2017 21:32:00 +0800
 Subject: [PATCH 14/15] vmbus: add vmbus onoffer/onoffer_rescind sync.
