<<<<<<< HEAD
From 49b67e5e6a6e11aad74d379af82021f1eddbaccd Mon Sep 17 00:00:00 2001
=======
From 6f5032f60fbee1c947cf412599f9f07bd54bd1da Mon Sep 17 00:00:00 2001
>>>>>>> 58269a45
From: Dexuan Cui <decui@microsoft.com>
Date: Mon, 5 Jun 2017 16:13:18 +0800
Subject: [PATCH 13/15] vmbus:  fix hv_percpu_channel_deq/enq race

Signed-off-by: Dexuan Cui <decui@microsoft.com>
Origin: https://github.com/dcui/linux/commits/decui/hv_sock/v4.11/20170511-debug-0605
(cherry picked from commit 24ff598cdf98290b25805219eff78336bc08e5ab)
---
 drivers/hv/channel_mgmt.c | 32 +++++++++++++++++++++----
 drivers/hv/connection.c   | 11 +++++++++
 drivers/hv/hyperv_vmbus.h |  1 +
 drivers/hv/vmbus_drv.c    | 59 ++++++++++++++++++++++++++++++++++++++++++++---
 4 files changed, 95 insertions(+), 8 deletions(-)

diff --git a/drivers/hv/channel_mgmt.c b/drivers/hv/channel_mgmt.c
index 292717d922e0..b9a5a15370c9 100644
--- a/drivers/hv/channel_mgmt.c
+++ b/drivers/hv/channel_mgmt.c
@@ -365,11 +365,16 @@ static void percpu_channel_enq(void *arg)
 
 void hv_percpu_channel_enq(struct vmbus_channel *channel)
 {
+	unsigned long flags;
+
 	if (channel->target_cpu != get_cpu())
 		smp_call_function_single(channel->target_cpu,
 					 percpu_channel_enq, channel, true);
-	else
+	else {
+		local_irq_save(flags);
 		percpu_channel_enq(channel);
+		local_irq_restore(flags);
+	}
 
 	put_cpu();
 }
@@ -383,11 +388,16 @@ static void percpu_channel_deq(void *arg)
 
 void hv_percpu_channel_deq(struct vmbus_channel *channel)
 {
+	unsigned long flags;
+
 	if (channel->target_cpu != get_cpu())
 		smp_call_function_single(channel->target_cpu,
 					 percpu_channel_deq, channel, true);
-	else
+	else {
+		local_irq_save(flags);
 		percpu_channel_deq(channel);
+		local_irq_restore(flags);
+	}
 
 	put_cpu();
 }
@@ -495,7 +505,6 @@ static void vmbus_process_offer(struct vmbus_channel *newchannel)
 			channel->num_sc++;
 			spin_unlock_irqrestore(&channel->lock, flags);
 		} else {
-			atomic_dec(&vmbus_connection.offer_in_progress);
 			goto err_free_chan;
 		}
 	}
@@ -549,6 +558,7 @@ static void vmbus_process_offer(struct vmbus_channel *newchannel)
 	return;
 
 err_deq_chan:
+	atomic_dec(&vmbus_connection.offer_in_progress);
 	mutex_lock(&vmbus_connection.channel_mutex);
 	list_del(&newchannel->listentry);
 	mutex_unlock(&vmbus_connection.channel_mutex);
@@ -915,16 +925,28 @@ static void vmbus_onoffer_rescind(struct vmbus_channel_message_header *hdr)
 	}
 }
 
+static void vmbus_stop_rescind_handling_work(struct work_struct *work)
+{
+	atomic_inc(&vmbus_connection.offer_in_progress);
+}
+
 void vmbus_hvsock_device_unregister(struct vmbus_channel *channel)
 {
-	mutex_lock(&vmbus_connection.channel_mutex);
+	struct work_struct work;
 
 	BUG_ON(!is_hvsock_channel(channel));
 
+	/* Prevent chn_rescind_callback from running in the rescind path */
+	INIT_WORK(&work, vmbus_stop_rescind_handling_work);
+	queue_work_on(vmbus_connection.connect_cpu,
+		      vmbus_connection.work_queue_rescind, &work);
+	flush_work(&work);
+
 	channel->rescind = true;
 	vmbus_device_unregister(channel->device_obj);
 
-	mutex_unlock(&vmbus_connection.channel_mutex);
+	/* Unblock the rescind handling */
+	atomic_dec(&vmbus_connection.offer_in_progress);
 }
 EXPORT_SYMBOL_GPL(vmbus_hvsock_device_unregister);
 
diff --git a/drivers/hv/connection.c b/drivers/hv/connection.c
index 13e2e148067b..9e4a3d099836 100644
--- a/drivers/hv/connection.c
+++ b/drivers/hv/connection.c
@@ -156,6 +156,12 @@ int vmbus_connect(void)
 		goto cleanup;
 	}
 
+	vmbus_connection.work_queue_rescind = create_workqueue("hv_vmbus_rsd");
+	if (!vmbus_connection.work_queue_rescind) {
+		ret = -ENOMEM;
+		goto cleanup;
+	}
+
 	INIT_LIST_HEAD(&vmbus_connection.chn_msg_list);
 	spin_lock_init(&vmbus_connection.channelmsg_lock);
 
@@ -246,6 +252,11 @@ void vmbus_disconnect(void)
 	 */
 	vmbus_initiate_unload(false);
 
+	if (vmbus_connection.work_queue_rescind) {
+		drain_workqueue(vmbus_connection.work_queue_rescind);
+		destroy_workqueue(vmbus_connection.work_queue_rescind);
+	}
+
 	if (vmbus_connection.work_queue) {
 		drain_workqueue(vmbus_connection.work_queue);
 		destroy_workqueue(vmbus_connection.work_queue);
diff --git a/drivers/hv/hyperv_vmbus.h b/drivers/hv/hyperv_vmbus.h
index f37921517650..23b2bcbd174a 100644
--- a/drivers/hv/hyperv_vmbus.h
+++ b/drivers/hv/hyperv_vmbus.h
@@ -350,6 +350,7 @@ struct vmbus_connection {
 	struct mutex channel_mutex;
 
 	struct workqueue_struct *work_queue;
+	struct workqueue_struct *work_queue_rescind;
 };
 
 
diff --git a/drivers/hv/vmbus_drv.c b/drivers/hv/vmbus_drv.c
index 1024000af956..be43e22ecd66 100644
--- a/drivers/hv/vmbus_drv.c
+++ b/drivers/hv/vmbus_drv.c
@@ -839,6 +839,52 @@ static void vmbus_onmessage_work(struct work_struct *work)
 	kfree(ctx);
 }
 
+static void vmbus_dispatch_msg_work(struct work_struct *work)
+{
+	struct vmbus_channel_message_header *hdr;
+	struct onmessage_work_context *ctx, *context;
+
+	ctx = container_of(work, struct onmessage_work_context, work);
+	hdr = (struct vmbus_channel_message_header *)ctx->msg.u.payload;
+
+	context = kmalloc(sizeof(*context), GFP_KERNEL | __GFP_NOFAIL);
+	INIT_WORK(&context->work, vmbus_onmessage_work);
+	memcpy(&context->msg, &ctx->msg, sizeof(struct hv_message));
+
+	/*
+	 * The host can generate a rescind message while we
+	 * may still be handling the original offer. We deal with
+	 * this condition by ensuring the processing is done on the
+	 * same CPU.
+	 */
+	switch (hdr->msgtype) {
+	case CHANNELMSG_RESCIND_CHANNELOFFER:
+		/*
+		 * If we are handling the rescind message;
+		 * schedule the work on the global work queue.
+		 */
+		queue_work_on(vmbus_connection.connect_cpu,
+			      vmbus_connection.work_queue_rescind,
+			      &context->work);
+		break;
+
+	case CHANNELMSG_OFFERCHANNEL:
+		/* XXX */
+		flush_workqueue(vmbus_connection.work_queue_rescind);
+
+		atomic_inc(&vmbus_connection.offer_in_progress);
+		queue_work_on(vmbus_connection.connect_cpu,
+			      vmbus_connection.work_queue,
+			      &context->work);
+		break;
+
+	default:
+		queue_work(vmbus_connection.work_queue, &context->work);
+	}
+
+	kfree(ctx);
+}
+
 static void hv_process_timer_expiration(struct hv_message *msg,
 					struct hv_per_cpu_context *hv_cpu)
 {
@@ -878,9 +924,10 @@ void vmbus_on_msg_dpc(unsigned long data)
 		if (ctx == NULL)
 			return;
 
-		INIT_WORK(&ctx->work, vmbus_onmessage_work);
+		INIT_WORK(&ctx->work, vmbus_dispatch_msg_work);
 		memcpy(&ctx->msg, msg, sizeof(*msg));
 
+#if 0
 		/*
 		 * The host can generate a rescind message while we
 		 * may still be handling the original offer. We deal with
@@ -893,8 +940,9 @@ void vmbus_on_msg_dpc(unsigned long data)
 			 * If we are handling the rescind message;
 			 * schedule the work on the global work queue.
 			 */
-			schedule_work_on(vmbus_connection.connect_cpu,
-					 &ctx->work);
+			queue_work_on(vmbus_connection.connect_cpu,
+				      vmbus_connection.work_queue_rescind,
+				      &ctx->work);
 			break;
 
 		case CHANNELMSG_OFFERCHANNEL:
@@ -907,6 +955,9 @@ void vmbus_on_msg_dpc(unsigned long data)
 		default:
 			queue_work(vmbus_connection.work_queue, &ctx->work);
 		}
+#else
+		schedule_work(&ctx->work);
+#endif
 	} else
 		entry->message_handler(hdr);
 
@@ -1204,6 +1255,8 @@ int vmbus_device_register(struct hv_device *child_device_obj)
 	child_device_obj->device.parent = &hv_acpi_dev->dev;
 	child_device_obj->device.release = vmbus_device_release;
 
+	if (is_hvsock_channel(child_device_obj->channel))
+		dev_set_uevent_suppress(&child_device_obj->device, 1);
 	/*
 	 * Register with the LDM. This will kick off the driver/device
 	 * binding...which will eventually call vmbus_match() and vmbus_probe()
-- 
2.13.0
<|MERGE_RESOLUTION|>--- conflicted
+++ resolved
@@ -1,8 +1,4 @@
-<<<<<<< HEAD
-From 49b67e5e6a6e11aad74d379af82021f1eddbaccd Mon Sep 17 00:00:00 2001
-=======
 From 6f5032f60fbee1c947cf412599f9f07bd54bd1da Mon Sep 17 00:00:00 2001
->>>>>>> 58269a45
 From: Dexuan Cui <decui@microsoft.com>
 Date: Mon, 5 Jun 2017 16:13:18 +0800
 Subject: [PATCH 13/15] vmbus:  fix hv_percpu_channel_deq/enq race
