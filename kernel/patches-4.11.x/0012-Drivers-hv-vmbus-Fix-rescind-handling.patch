<<<<<<< HEAD
From e96b7fa77ff1bce7cedebe2c2dde9feee69e0ada Mon Sep 17 00:00:00 2001
=======
From c10d941318f2fd808ff9316d0a8d676c99f6ba6b Mon Sep 17 00:00:00 2001
>>>>>>> 58269a45
From: "K. Y. Srinivasan" <kys@microsoft.com>
Date: Sun, 30 Apr 2017 16:21:18 -0700
Subject: [PATCH 12/15] Drivers: hv: vmbus: Fix rescind handling

Fix the rescind handling. This patch addresses the following rescind
scenario that is currently not handled correctly:

If a rescind were to be received while the offer is still being
peocessed, we will be blocked indefinitely since the rescind message
is handled on the same work element as the offer message. Fix this
issue.

I would like to thank Dexuan Cui <decui@microsoft.com> and
Long Li <longli@microsoft.com> for working with me on this patch.

Signed-off-by: K. Y. Srinivasan <kys@microsoft.com>
Signed-off-by: Greg Kroah-Hartman <gregkh@linuxfoundation.org>
Origin: https://github.com/dcui/linux/commits/decui/hv_sock/v4.11/20170511-debug-0605
(cherry picked from commit 6172aa1bbfb66a9e0b0da0f162f0e91c129e3c94)
---
 drivers/hv/channel.c      |  8 ++++--
 drivers/hv/channel_mgmt.c | 69 ++++++++++++++++++++++++++++++++++++-----------
 drivers/hv/connection.c   |  7 +++--
 drivers/hv/hyperv_vmbus.h |  7 +++++
 drivers/hv/vmbus_drv.c    | 29 +++++++++++++++++++-
 5 files changed, 99 insertions(+), 21 deletions(-)

diff --git a/drivers/hv/channel.c b/drivers/hv/channel.c
index f288e506fba0..2dab00019933 100644
--- a/drivers/hv/channel.c
+++ b/drivers/hv/channel.c
@@ -635,9 +635,13 @@ void vmbus_close(struct vmbus_channel *channel)
 	 */
 	list_for_each_safe(cur, tmp, &channel->sc_list) {
 		cur_channel = list_entry(cur, struct vmbus_channel, sc_list);
-		if (cur_channel->state != CHANNEL_OPENED_STATE)
-			continue;
 		vmbus_close_internal(cur_channel);
+		if (cur_channel->rescind) {
+			mutex_lock(&vmbus_connection.channel_mutex);
+			hv_process_channel_removal(cur_channel,
+					   cur_channel->offermsg.child_relid);
+			mutex_unlock(&vmbus_connection.channel_mutex);
+		}
 	}
 	/*
 	 * Now close the primary.
diff --git a/drivers/hv/channel_mgmt.c b/drivers/hv/channel_mgmt.c
index c5a01a4d589e..292717d922e0 100644
--- a/drivers/hv/channel_mgmt.c
+++ b/drivers/hv/channel_mgmt.c
@@ -441,7 +441,6 @@ void vmbus_free_channels(void)
 {
 	struct vmbus_channel *channel, *tmp;
 
-	mutex_lock(&vmbus_connection.channel_mutex);
 	list_for_each_entry_safe(channel, tmp, &vmbus_connection.chn_list,
 		listentry) {
 		/* hv_process_channel_removal() needs this */
@@ -449,7 +448,6 @@ void vmbus_free_channels(void)
 
 		vmbus_device_unregister(channel->device_obj);
 	}
-	mutex_unlock(&vmbus_connection.channel_mutex);
 }
 
 /*
@@ -496,8 +494,10 @@ static void vmbus_process_offer(struct vmbus_channel *newchannel)
 			list_add_tail(&newchannel->sc_list, &channel->sc_list);
 			channel->num_sc++;
 			spin_unlock_irqrestore(&channel->lock, flags);
-		} else
+		} else {
+			atomic_dec(&vmbus_connection.offer_in_progress);
 			goto err_free_chan;
+		}
 	}
 
 	dev_type = hv_get_dev_type(newchannel);
@@ -514,6 +514,7 @@ static void vmbus_process_offer(struct vmbus_channel *newchannel)
 	if (!fnew) {
 		if (channel->sc_creation_callback != NULL)
 			channel->sc_creation_callback(newchannel);
+		atomic_dec(&vmbus_connection.offer_in_progress);
 		return;
 	}
 
@@ -535,9 +536,7 @@ static void vmbus_process_offer(struct vmbus_channel *newchannel)
 	 * binding which eventually invokes the device driver's AddDevice()
 	 * method.
 	 */
-	mutex_lock(&vmbus_connection.channel_mutex);
 	ret = vmbus_device_register(newchannel->device_obj);
-	mutex_unlock(&vmbus_connection.channel_mutex);
 
 	if (ret != 0) {
 		pr_err("unable to add child device object (relid %d)\n",
@@ -545,6 +544,8 @@ static void vmbus_process_offer(struct vmbus_channel *newchannel)
 		kfree(newchannel->device_obj);
 		goto err_deq_chan;
 	}
+
+	atomic_dec(&vmbus_connection.offer_in_progress);
 	return;
 
 err_deq_chan:
@@ -791,6 +792,7 @@ static void vmbus_onoffer(struct vmbus_channel_message_header *hdr)
 	newchannel = alloc_channel();
 	if (!newchannel) {
 		vmbus_release_relid(offer->child_relid);
+		atomic_dec(&vmbus_connection.offer_in_progress);
 		pr_err("Unable to allocate channel object\n");
 		return;
 	}
@@ -837,16 +839,38 @@ static void vmbus_onoffer_rescind(struct vmbus_channel_message_header *hdr)
 
 	rescind = (struct vmbus_channel_rescind_offer *)hdr;
 
+	/*
+	 * The offer msg and the corresponding rescind msg
+	 * from the host are guranteed to be ordered -
+	 * offer comes in first and then the rescind.
+	 * Since we process these events in work elements,
+	 * and with preemption, we may end up processing
+	 * the events out of order. Given that we handle these
+	 * work elements on the same CPU, this is possible only
+	 * in the case of preemption. In any case wait here
+	 * until the offer processing has moved beyond the
+	 * point where the channel is discoverable.
+	 */
+
+	while (atomic_read(&vmbus_connection.offer_in_progress) != 0) {
+		/*
+		 * We wait here until any channel offer is currently
+		 * being processed.
+		 */
+		msleep(1);
+	}
+
 	mutex_lock(&vmbus_connection.channel_mutex);
 	channel = relid2channel(rescind->child_relid);
+	mutex_unlock(&vmbus_connection.channel_mutex);
 
 	if (channel == NULL) {
 		/*
-		 * This is very impossible, because in
-		 * vmbus_process_offer(), we have already invoked
-		 * vmbus_release_relid() on error.
+		 * We failed in processing the offer message;
+		 * we would have cleaned up the relid in that
+		 * failure path.
 		 */
-		goto out;
+		return;
 	}
 
 	spin_lock_irqsave(&channel->lock, flags);
@@ -858,7 +882,7 @@ static void vmbus_onoffer_rescind(struct vmbus_channel_message_header *hdr)
 	if (channel->device_obj) {
 		if (channel->chn_rescind_callback) {
 			channel->chn_rescind_callback(channel);
-			goto out;
+			return;
 		}
 		/*
 		 * We will have to unregister this device from the
@@ -869,13 +893,26 @@ static void vmbus_onoffer_rescind(struct vmbus_channel_message_header *hdr)
 			vmbus_device_unregister(channel->device_obj);
 			put_device(dev);
 		}
-	} else {
-		hv_process_channel_removal(channel,
-			channel->offermsg.child_relid);
 	}
-
-out:
-	mutex_unlock(&vmbus_connection.channel_mutex);
+	if (channel->primary_channel != NULL) {
+		/*
+		 * Sub-channel is being rescinded. Following is the channel
+		 * close sequence when initiated from the driveri (refer to
+		 * vmbus_close() for details):
+		 * 1. Close all sub-channels first
+		 * 2. Then close the primary channel.
+		 */
+		if (channel->state == CHANNEL_OPEN_STATE) {
+			/*
+			 * The channel is currently not open;
+			 * it is safe for us to cleanup the channel.
+			 */
+			mutex_lock(&vmbus_connection.channel_mutex);
+			hv_process_channel_removal(channel,
+						channel->offermsg.child_relid);
+			mutex_unlock(&vmbus_connection.channel_mutex);
+		}
+	}
 }
 
 void vmbus_hvsock_device_unregister(struct vmbus_channel *channel)
diff --git a/drivers/hv/connection.c b/drivers/hv/connection.c
index a8366fec1458..13e2e148067b 100644
--- a/drivers/hv/connection.c
+++ b/drivers/hv/connection.c
@@ -93,10 +93,13 @@ static int vmbus_negotiate_version(struct vmbus_channel_msginfo *msginfo,
 	 * all the CPUs. This is needed for kexec to work correctly where
 	 * the CPU attempting to connect may not be CPU 0.
 	 */
-	if (version >= VERSION_WIN8_1)
+	if (version >= VERSION_WIN8_1) {
 		msg->target_vcpu = hv_context.vp_index[smp_processor_id()];
-	else
+		vmbus_connection.connect_cpu = smp_processor_id();
+	} else {
 		msg->target_vcpu = 0;
+		vmbus_connection.connect_cpu = 0;
+	}
 
 	/*
 	 * Add to list before we send the request since we may
diff --git a/drivers/hv/hyperv_vmbus.h b/drivers/hv/hyperv_vmbus.h
index 884f83bba1ab..f37921517650 100644
--- a/drivers/hv/hyperv_vmbus.h
+++ b/drivers/hv/hyperv_vmbus.h
@@ -314,6 +314,13 @@ enum vmbus_connect_state {
 #define MAX_SIZE_CHANNEL_MESSAGE	HV_MESSAGE_PAYLOAD_BYTE_COUNT
 
 struct vmbus_connection {
+	/*
+	 * CPU on which the initial host contact was made.
+	 */
+	int connect_cpu;
+
+	atomic_t offer_in_progress;
+
 	enum vmbus_connect_state conn_state;
 
 	atomic_t next_gpadl_handle;
diff --git a/drivers/hv/vmbus_drv.c b/drivers/hv/vmbus_drv.c
index 8370b9dc6037..1024000af956 100644
--- a/drivers/hv/vmbus_drv.c
+++ b/drivers/hv/vmbus_drv.c
@@ -800,8 +800,10 @@ static void vmbus_device_release(struct device *device)
 	struct hv_device *hv_dev = device_to_hv_device(device);
 	struct vmbus_channel *channel = hv_dev->channel;
 
+	mutex_lock(&vmbus_connection.channel_mutex);
 	hv_process_channel_removal(channel,
 				   channel->offermsg.child_relid);
+	mutex_unlock(&vmbus_connection.channel_mutex);
 	kfree(hv_dev);
 
 }
@@ -879,7 +881,32 @@ void vmbus_on_msg_dpc(unsigned long data)
 		INIT_WORK(&ctx->work, vmbus_onmessage_work);
 		memcpy(&ctx->msg, msg, sizeof(*msg));
 
-		queue_work(vmbus_connection.work_queue, &ctx->work);
+		/*
+		 * The host can generate a rescind message while we
+		 * may still be handling the original offer. We deal with
+		 * this condition by ensuring the processing is done on the
+		 * same CPU.
+		 */
+		switch (hdr->msgtype) {
+		case CHANNELMSG_RESCIND_CHANNELOFFER:
+			/*
+			 * If we are handling the rescind message;
+			 * schedule the work on the global work queue.
+			 */
+			schedule_work_on(vmbus_connection.connect_cpu,
+					 &ctx->work);
+			break;
+
+		case CHANNELMSG_OFFERCHANNEL:
+			atomic_inc(&vmbus_connection.offer_in_progress);
+			queue_work_on(vmbus_connection.connect_cpu,
+				      vmbus_connection.work_queue,
+				      &ctx->work);
+			break;
+
+		default:
+			queue_work(vmbus_connection.work_queue, &ctx->work);
+		}
 	} else
 		entry->message_handler(hdr);
 
-- 
2.13.0
<|MERGE_RESOLUTION|>--- conflicted
+++ resolved
@@ -1,8 +1,4 @@
-<<<<<<< HEAD
-From e96b7fa77ff1bce7cedebe2c2dde9feee69e0ada Mon Sep 17 00:00:00 2001
-=======
 From c10d941318f2fd808ff9316d0a8d676c99f6ba6b Mon Sep 17 00:00:00 2001
->>>>>>> 58269a45
 From: "K. Y. Srinivasan" <kys@microsoft.com>
 Date: Sun, 30 Apr 2017 16:21:18 -0700
 Subject: [PATCH 12/15] Drivers: hv: vmbus: Fix rescind handling
