<<<<<<< HEAD
From 83fb0b3ad29ddc6fcce68d2f1010efb19146d4ac Mon Sep 17 00:00:00 2001
=======
From 2517cc6863d81f64da73fcc715458f5331a3eed0 Mon Sep 17 00:00:00 2001
>>>>>>> 58269a45
From: Dexuan Cui <decui@microsoft.com>
Date: Fri, 19 May 2017 21:49:59 +0800
Subject: [PATCH 11/15] hvsock: fix vsock_dequeue/enqueue_accept race

Origin: https://github.com/dcui/linux/commits/decui/hv_sock/v4.11/20170511-debug-0605
(cherry picked from commit 29e6c6204845176c78c7840377a72389d188563c)
---
 net/vmw_vsock/af_vsock.c | 7 +++++++
 1 file changed, 7 insertions(+)

diff --git a/net/vmw_vsock/af_vsock.c b/net/vmw_vsock/af_vsock.c
index 6f7f6757ceef..717db396f59e 100644
--- a/net/vmw_vsock/af_vsock.c
+++ b/net/vmw_vsock/af_vsock.c
@@ -126,6 +126,7 @@ static struct proto vsock_proto = {
 
 static const struct vsock_transport *transport;
 static DEFINE_MUTEX(vsock_register_mutex);
+static DEFINE_SPINLOCK(vsock_accept_queue_lock);
 
 /**** EXPORTS ****/
 
@@ -406,7 +407,10 @@ void vsock_enqueue_accept(struct sock *listener, struct sock *connected)
 
 	sock_hold(connected);
 	sock_hold(listener);
+
+	spin_lock(&vsock_accept_queue_lock);
 	list_add_tail(&vconnected->accept_queue, &vlistener->accept_queue);
+	spin_unlock(&vsock_accept_queue_lock);
 }
 EXPORT_SYMBOL_GPL(vsock_enqueue_accept);
 
@@ -423,7 +427,10 @@ static struct sock *vsock_dequeue_accept(struct sock *listener)
 	vconnected = list_entry(vlistener->accept_queue.next,
 				struct vsock_sock, accept_queue);
 
+	spin_lock(&vsock_accept_queue_lock);
 	list_del_init(&vconnected->accept_queue);
+	spin_unlock(&vsock_accept_queue_lock);
+
 	sock_put(listener);
 	/* The caller will need a reference on the connected socket so we let
 	 * it call sock_put().
-- 
2.13.0
<|MERGE_RESOLUTION|>--- conflicted
+++ resolved
@@ -1,8 +1,4 @@
-<<<<<<< HEAD
-From 83fb0b3ad29ddc6fcce68d2f1010efb19146d4ac Mon Sep 17 00:00:00 2001
-=======
 From 2517cc6863d81f64da73fcc715458f5331a3eed0 Mon Sep 17 00:00:00 2001
->>>>>>> 58269a45
 From: Dexuan Cui <decui@microsoft.com>
 Date: Fri, 19 May 2017 21:49:59 +0800
 Subject: [PATCH 11/15] hvsock: fix vsock_dequeue/enqueue_accept race
