--- conflicted
+++ resolved
@@ -1,8 +1,4 @@
-<<<<<<< HEAD
-From 3464c462193365d9156fd3d50fd1033c5d153b87 Mon Sep 17 00:00:00 2001
-=======
 From c6c2e2cd6f1c3c332b79d541023499b7517d73d0 Mon Sep 17 00:00:00 2001
->>>>>>> 58269a45
 From: Dexuan Cui <decui@microsoft.com>
 Date: Mon, 21 Dec 2015 12:21:22 -0800
 Subject: [PATCH 23/44] Drivers: hv: vmbus: fix the building warning with
