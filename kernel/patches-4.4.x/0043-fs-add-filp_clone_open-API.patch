--- conflicted
+++ resolved
@@ -1,8 +1,4 @@
-<<<<<<< HEAD
-From 5d085ef69c450c9b4f38297181a35561c8f5cc75 Mon Sep 17 00:00:00 2001
-=======
 From 441070052852e615194df40e83260611eeb34e77 Mon Sep 17 00:00:00 2001
->>>>>>> 58269a45
 From: James Bottomley <James.Bottomley@HansenPartnership.com>
 Date: Wed, 17 Feb 2016 16:49:38 -0800
 Subject: [PATCH 43/44] fs: add filp_clone_open API
