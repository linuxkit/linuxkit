<<<<<<< HEAD
From 5aa64dd4924210f579f221cafde187d415d70f1d Mon Sep 17 00:00:00 2001
=======
From b9b5ed227cdabeea10dc94b087c8f4580649cdfc Mon Sep 17 00:00:00 2001
>>>>>>> 58269a45
From: Asias He <asias@redhat.com>
Date: Thu, 28 Jul 2016 15:36:34 +0100
Subject: [PATCH 09/44] VSOCK: Introduce vhost_vsock.ko

VM sockets vhost transport implementation.  This driver runs on the
host.

Signed-off-by: Asias He <asias@redhat.com>
Signed-off-by: Stefan Hajnoczi <stefanha@redhat.com>
Signed-off-by: Michael S. Tsirkin <mst@redhat.com>
(cherry picked from commit 433fc58e6bf2c8bd97e57153ed28e64fd78207b8)
---
 MAINTAINERS                |   2 +
 drivers/vhost/vsock.c      | 722 +++++++++++++++++++++++++++++++++++++++++++++
 include/uapi/linux/vhost.h |   5 +
 3 files changed, 729 insertions(+)
 create mode 100644 drivers/vhost/vsock.c

diff --git a/MAINTAINERS b/MAINTAINERS
index 82d11235cacb..12d49f58c4e0 100644
--- a/MAINTAINERS
+++ b/MAINTAINERS
@@ -11392,6 +11392,8 @@ F:	include/linux/virtio_vsock.h
 F:	include/uapi/linux/virtio_vsock.h
 F:	net/vmw_vsock/virtio_transport_common.c
 F:	net/vmw_vsock/virtio_transport.c
+F:	drivers/vhost/vsock.c
+F:	drivers/vhost/vsock.h
 
 VIRTUAL SERIO DEVICE DRIVER
 M:	Stephen Chandler Paul <thatslyude@gmail.com>
diff --git a/drivers/vhost/vsock.c b/drivers/vhost/vsock.c
new file mode 100644
index 000000000000..028ca16c2d36
--- /dev/null
+++ b/drivers/vhost/vsock.c
@@ -0,0 +1,722 @@
+/*
+ * vhost transport for vsock
+ *
+ * Copyright (C) 2013-2015 Red Hat, Inc.
+ * Author: Asias He <asias@redhat.com>
+ *         Stefan Hajnoczi <stefanha@redhat.com>
+ *
+ * This work is licensed under the terms of the GNU GPL, version 2.
+ */
+#include <linux/miscdevice.h>
+#include <linux/atomic.h>
+#include <linux/module.h>
+#include <linux/mutex.h>
+#include <linux/vmalloc.h>
+#include <net/sock.h>
+#include <linux/virtio_vsock.h>
+#include <linux/vhost.h>
+
+#include <net/af_vsock.h>
+#include "vhost.h"
+
+#define VHOST_VSOCK_DEFAULT_HOST_CID	2
+
+enum {
+	VHOST_VSOCK_FEATURES = VHOST_FEATURES,
+};
+
+/* Used to track all the vhost_vsock instances on the system. */
+static DEFINE_SPINLOCK(vhost_vsock_lock);
+static LIST_HEAD(vhost_vsock_list);
+
+struct vhost_vsock {
+	struct vhost_dev dev;
+	struct vhost_virtqueue vqs[2];
+
+	/* Link to global vhost_vsock_list, protected by vhost_vsock_lock */
+	struct list_head list;
+
+	struct vhost_work send_pkt_work;
+	spinlock_t send_pkt_list_lock;
+	struct list_head send_pkt_list;	/* host->guest pending packets */
+
+	atomic_t queued_replies;
+
+	u32 guest_cid;
+};
+
+static u32 vhost_transport_get_local_cid(void)
+{
+	return VHOST_VSOCK_DEFAULT_HOST_CID;
+}
+
+static struct vhost_vsock *vhost_vsock_get(u32 guest_cid)
+{
+	struct vhost_vsock *vsock;
+
+	spin_lock_bh(&vhost_vsock_lock);
+	list_for_each_entry(vsock, &vhost_vsock_list, list) {
+		u32 other_cid = vsock->guest_cid;
+
+		/* Skip instances that have no CID yet */
+		if (other_cid == 0)
+			continue;
+
+		if (other_cid == guest_cid) {
+			spin_unlock_bh(&vhost_vsock_lock);
+			return vsock;
+		}
+	}
+	spin_unlock_bh(&vhost_vsock_lock);
+
+	return NULL;
+}
+
+static void
+vhost_transport_do_send_pkt(struct vhost_vsock *vsock,
+			    struct vhost_virtqueue *vq)
+{
+	struct vhost_virtqueue *tx_vq = &vsock->vqs[VSOCK_VQ_TX];
+	bool added = false;
+	bool restart_tx = false;
+
+	mutex_lock(&vq->mutex);
+
+	if (!vq->private_data)
+		goto out;
+
+	/* Avoid further vmexits, we're already processing the virtqueue */
+	vhost_disable_notify(&vsock->dev, vq);
+
+	for (;;) {
+		struct virtio_vsock_pkt *pkt;
+		struct iov_iter iov_iter;
+		unsigned out, in;
+		size_t nbytes;
+		size_t len;
+		int head;
+
+		spin_lock_bh(&vsock->send_pkt_list_lock);
+		if (list_empty(&vsock->send_pkt_list)) {
+			spin_unlock_bh(&vsock->send_pkt_list_lock);
+			vhost_enable_notify(&vsock->dev, vq);
+			break;
+		}
+
+		pkt = list_first_entry(&vsock->send_pkt_list,
+				       struct virtio_vsock_pkt, list);
+		list_del_init(&pkt->list);
+		spin_unlock_bh(&vsock->send_pkt_list_lock);
+
+		head = vhost_get_vq_desc(vq, vq->iov, ARRAY_SIZE(vq->iov),
+					 &out, &in, NULL, NULL);
+		if (head < 0) {
+			spin_lock_bh(&vsock->send_pkt_list_lock);
+			list_add(&pkt->list, &vsock->send_pkt_list);
+			spin_unlock_bh(&vsock->send_pkt_list_lock);
+			break;
+		}
+
+		if (head == vq->num) {
+			spin_lock_bh(&vsock->send_pkt_list_lock);
+			list_add(&pkt->list, &vsock->send_pkt_list);
+			spin_unlock_bh(&vsock->send_pkt_list_lock);
+
+			/* We cannot finish yet if more buffers snuck in while
+			 * re-enabling notify.
+			 */
+			if (unlikely(vhost_enable_notify(&vsock->dev, vq))) {
+				vhost_disable_notify(&vsock->dev, vq);
+				continue;
+			}
+			break;
+		}
+
+		if (out) {
+			virtio_transport_free_pkt(pkt);
+			vq_err(vq, "Expected 0 output buffers, got %u\n", out);
+			break;
+		}
+
+		len = iov_length(&vq->iov[out], in);
+		iov_iter_init(&iov_iter, READ, &vq->iov[out], in, len);
+
+		nbytes = copy_to_iter(&pkt->hdr, sizeof(pkt->hdr), &iov_iter);
+		if (nbytes != sizeof(pkt->hdr)) {
+			virtio_transport_free_pkt(pkt);
+			vq_err(vq, "Faulted on copying pkt hdr\n");
+			break;
+		}
+
+		nbytes = copy_to_iter(pkt->buf, pkt->len, &iov_iter);
+		if (nbytes != pkt->len) {
+			virtio_transport_free_pkt(pkt);
+			vq_err(vq, "Faulted on copying pkt buf\n");
+			break;
+		}
+
+		vhost_add_used(vq, head, sizeof(pkt->hdr) + pkt->len);
+		added = true;
+
+		if (pkt->reply) {
+			int val;
+
+			val = atomic_dec_return(&vsock->queued_replies);
+
+			/* Do we have resources to resume tx processing? */
+			if (val + 1 == tx_vq->num)
+				restart_tx = true;
+		}
+
+		virtio_transport_free_pkt(pkt);
+	}
+	if (added)
+		vhost_signal(&vsock->dev, vq);
+
+out:
+	mutex_unlock(&vq->mutex);
+
+	if (restart_tx)
+		vhost_poll_queue(&tx_vq->poll);
+}
+
+static void vhost_transport_send_pkt_work(struct vhost_work *work)
+{
+	struct vhost_virtqueue *vq;
+	struct vhost_vsock *vsock;
+
+	vsock = container_of(work, struct vhost_vsock, send_pkt_work);
+	vq = &vsock->vqs[VSOCK_VQ_RX];
+
+	vhost_transport_do_send_pkt(vsock, vq);
+}
+
+static int
+vhost_transport_send_pkt(struct virtio_vsock_pkt *pkt)
+{
+	struct vhost_vsock *vsock;
+	struct vhost_virtqueue *vq;
+	int len = pkt->len;
+
+	/* Find the vhost_vsock according to guest context id  */
+	vsock = vhost_vsock_get(le64_to_cpu(pkt->hdr.dst_cid));
+	if (!vsock) {
+		virtio_transport_free_pkt(pkt);
+		return -ENODEV;
+	}
+
+	vq = &vsock->vqs[VSOCK_VQ_RX];
+
+	if (pkt->reply)
+		atomic_inc(&vsock->queued_replies);
+
+	spin_lock_bh(&vsock->send_pkt_list_lock);
+	list_add_tail(&pkt->list, &vsock->send_pkt_list);
+	spin_unlock_bh(&vsock->send_pkt_list_lock);
+
+	vhost_work_queue(&vsock->dev, &vsock->send_pkt_work);
+	return len;
+}
+
+static struct virtio_vsock_pkt *
+vhost_vsock_alloc_pkt(struct vhost_virtqueue *vq,
+		      unsigned int out, unsigned int in)
+{
+	struct virtio_vsock_pkt *pkt;
+	struct iov_iter iov_iter;
+	size_t nbytes;
+	size_t len;
+
+	if (in != 0) {
+		vq_err(vq, "Expected 0 input buffers, got %u\n", in);
+		return NULL;
+	}
+
+	pkt = kzalloc(sizeof(*pkt), GFP_KERNEL);
+	if (!pkt)
+		return NULL;
+
+	len = iov_length(vq->iov, out);
+	iov_iter_init(&iov_iter, WRITE, vq->iov, out, len);
+
+	nbytes = copy_from_iter(&pkt->hdr, sizeof(pkt->hdr), &iov_iter);
+	if (nbytes != sizeof(pkt->hdr)) {
+		vq_err(vq, "Expected %zu bytes for pkt->hdr, got %zu bytes\n",
+		       sizeof(pkt->hdr), nbytes);
+		kfree(pkt);
+		return NULL;
+	}
+
+	if (le16_to_cpu(pkt->hdr.type) == VIRTIO_VSOCK_TYPE_STREAM)
+		pkt->len = le32_to_cpu(pkt->hdr.len);
+
+	/* No payload */
+	if (!pkt->len)
+		return pkt;
+
+	/* The pkt is too big */
+	if (pkt->len > VIRTIO_VSOCK_MAX_PKT_BUF_SIZE) {
+		kfree(pkt);
+		return NULL;
+	}
+
+	pkt->buf = kmalloc(pkt->len, GFP_KERNEL);
+	if (!pkt->buf) {
+		kfree(pkt);
+		return NULL;
+	}
+
+	nbytes = copy_from_iter(pkt->buf, pkt->len, &iov_iter);
+	if (nbytes != pkt->len) {
+		vq_err(vq, "Expected %u byte payload, got %zu bytes\n",
+		       pkt->len, nbytes);
+		virtio_transport_free_pkt(pkt);
+		return NULL;
+	}
+
+	return pkt;
+}
+
+/* Is there space left for replies to rx packets? */
+static bool vhost_vsock_more_replies(struct vhost_vsock *vsock)
+{
+	struct vhost_virtqueue *vq = &vsock->vqs[VSOCK_VQ_TX];
+	int val;
+
+	smp_rmb(); /* paired with atomic_inc() and atomic_dec_return() */
+	val = atomic_read(&vsock->queued_replies);
+
+	return val < vq->num;
+}
+
+static void vhost_vsock_handle_tx_kick(struct vhost_work *work)
+{
+	struct vhost_virtqueue *vq = container_of(work, struct vhost_virtqueue,
+						  poll.work);
+	struct vhost_vsock *vsock = container_of(vq->dev, struct vhost_vsock,
+						 dev);
+	struct virtio_vsock_pkt *pkt;
+	int head;
+	unsigned int out, in;
+	bool added = false;
+
+	mutex_lock(&vq->mutex);
+
+	if (!vq->private_data)
+		goto out;
+
+	vhost_disable_notify(&vsock->dev, vq);
+	for (;;) {
+		if (!vhost_vsock_more_replies(vsock)) {
+			/* Stop tx until the device processes already
+			 * pending replies.  Leave tx virtqueue
+			 * callbacks disabled.
+			 */
+			goto no_more_replies;
+		}
+
+		head = vhost_get_vq_desc(vq, vq->iov, ARRAY_SIZE(vq->iov),
+					 &out, &in, NULL, NULL);
+		if (head < 0)
+			break;
+
+		if (head == vq->num) {
+			if (unlikely(vhost_enable_notify(&vsock->dev, vq))) {
+				vhost_disable_notify(&vsock->dev, vq);
+				continue;
+			}
+			break;
+		}
+
+		pkt = vhost_vsock_alloc_pkt(vq, out, in);
+		if (!pkt) {
+			vq_err(vq, "Faulted on pkt\n");
+			continue;
+		}
+
+		/* Only accept correctly addressed packets */
+		if (le64_to_cpu(pkt->hdr.src_cid) == vsock->guest_cid)
+			virtio_transport_recv_pkt(pkt);
+		else
+			virtio_transport_free_pkt(pkt);
+
+		vhost_add_used(vq, head, sizeof(pkt->hdr) + pkt->len);
+		added = true;
+	}
+
+no_more_replies:
+	if (added)
+		vhost_signal(&vsock->dev, vq);
+
+out:
+	mutex_unlock(&vq->mutex);
+}
+
+static void vhost_vsock_handle_rx_kick(struct vhost_work *work)
+{
+	struct vhost_virtqueue *vq = container_of(work, struct vhost_virtqueue,
+						poll.work);
+	struct vhost_vsock *vsock = container_of(vq->dev, struct vhost_vsock,
+						 dev);
+
+	vhost_transport_do_send_pkt(vsock, vq);
+}
+
+static int vhost_vsock_start(struct vhost_vsock *vsock)
+{
+	size_t i;
+	int ret;
+
+	mutex_lock(&vsock->dev.mutex);
+
+	ret = vhost_dev_check_owner(&vsock->dev);
+	if (ret)
+		goto err;
+
+	for (i = 0; i < ARRAY_SIZE(vsock->vqs); i++) {
+		struct vhost_virtqueue *vq = &vsock->vqs[i];
+
+		mutex_lock(&vq->mutex);
+
+		if (!vhost_vq_access_ok(vq)) {
+			ret = -EFAULT;
+			mutex_unlock(&vq->mutex);
+			goto err_vq;
+		}
+
+		if (!vq->private_data) {
+			vq->private_data = vsock;
+			vhost_vq_init_access(vq);
+		}
+
+		mutex_unlock(&vq->mutex);
+	}
+
+	mutex_unlock(&vsock->dev.mutex);
+	return 0;
+
+err_vq:
+	for (i = 0; i < ARRAY_SIZE(vsock->vqs); i++) {
+		struct vhost_virtqueue *vq = &vsock->vqs[i];
+
+		mutex_lock(&vq->mutex);
+		vq->private_data = NULL;
+		mutex_unlock(&vq->mutex);
+	}
+err:
+	mutex_unlock(&vsock->dev.mutex);
+	return ret;
+}
+
+static int vhost_vsock_stop(struct vhost_vsock *vsock)
+{
+	size_t i;
+	int ret;
+
+	mutex_lock(&vsock->dev.mutex);
+
+	ret = vhost_dev_check_owner(&vsock->dev);
+	if (ret)
+		goto err;
+
+	for (i = 0; i < ARRAY_SIZE(vsock->vqs); i++) {
+		struct vhost_virtqueue *vq = &vsock->vqs[i];
+
+		mutex_lock(&vq->mutex);
+		vq->private_data = NULL;
+		mutex_unlock(&vq->mutex);
+	}
+
+err:
+	mutex_unlock(&vsock->dev.mutex);
+	return ret;
+}
+
+static void vhost_vsock_free(struct vhost_vsock *vsock)
+{
+	if (is_vmalloc_addr(vsock))
+		vfree(vsock);
+	else
+		kfree(vsock);
+}
+
+static int vhost_vsock_dev_open(struct inode *inode, struct file *file)
+{
+	struct vhost_virtqueue **vqs;
+	struct vhost_vsock *vsock;
+	int ret;
+
+	/* This struct is large and allocation could fail, fall back to vmalloc
+	 * if there is no other way.
+	 */
+	vsock = kzalloc(sizeof(*vsock), GFP_KERNEL | __GFP_NOWARN | __GFP_REPEAT);
+	if (!vsock) {
+		vsock = vmalloc(sizeof(*vsock));
+		if (!vsock)
+			return -ENOMEM;
+	}
+
+	vqs = kmalloc_array(ARRAY_SIZE(vsock->vqs), sizeof(*vqs), GFP_KERNEL);
+	if (!vqs) {
+		ret = -ENOMEM;
+		goto out;
+	}
+
+	atomic_set(&vsock->queued_replies, 0);
+
+	vqs[VSOCK_VQ_TX] = &vsock->vqs[VSOCK_VQ_TX];
+	vqs[VSOCK_VQ_RX] = &vsock->vqs[VSOCK_VQ_RX];
+	vsock->vqs[VSOCK_VQ_TX].handle_kick = vhost_vsock_handle_tx_kick;
+	vsock->vqs[VSOCK_VQ_RX].handle_kick = vhost_vsock_handle_rx_kick;
+
+	vhost_dev_init(&vsock->dev, vqs, ARRAY_SIZE(vsock->vqs));
+
+	file->private_data = vsock;
+	spin_lock_init(&vsock->send_pkt_list_lock);
+	INIT_LIST_HEAD(&vsock->send_pkt_list);
+	vhost_work_init(&vsock->send_pkt_work, vhost_transport_send_pkt_work);
+
+	spin_lock_bh(&vhost_vsock_lock);
+	list_add_tail(&vsock->list, &vhost_vsock_list);
+	spin_unlock_bh(&vhost_vsock_lock);
+	return 0;
+
+out:
+	vhost_vsock_free(vsock);
+	return ret;
+}
+
+static void vhost_vsock_flush(struct vhost_vsock *vsock)
+{
+	int i;
+
+	for (i = 0; i < ARRAY_SIZE(vsock->vqs); i++)
+		if (vsock->vqs[i].handle_kick)
+			vhost_poll_flush(&vsock->vqs[i].poll);
+	vhost_work_flush(&vsock->dev, &vsock->send_pkt_work);
+}
+
+static void vhost_vsock_reset_orphans(struct sock *sk)
+{
+	struct vsock_sock *vsk = vsock_sk(sk);
+
+	/* vmci_transport.c doesn't take sk_lock here either.  At least we're
+	 * under vsock_table_lock so the sock cannot disappear while we're
+	 * executing.
+	 */
+
+	if (!vhost_vsock_get(vsk->local_addr.svm_cid)) {
+		sock_set_flag(sk, SOCK_DONE);
+		vsk->peer_shutdown = SHUTDOWN_MASK;
+		sk->sk_state = SS_UNCONNECTED;
+		sk->sk_err = ECONNRESET;
+		sk->sk_error_report(sk);
+	}
+}
+
+static int vhost_vsock_dev_release(struct inode *inode, struct file *file)
+{
+	struct vhost_vsock *vsock = file->private_data;
+
+	spin_lock_bh(&vhost_vsock_lock);
+	list_del(&vsock->list);
+	spin_unlock_bh(&vhost_vsock_lock);
+
+	/* Iterating over all connections for all CIDs to find orphans is
+	 * inefficient.  Room for improvement here. */
+	vsock_for_each_connected_socket(vhost_vsock_reset_orphans);
+
+	vhost_vsock_stop(vsock);
+	vhost_vsock_flush(vsock);
+	vhost_dev_stop(&vsock->dev);
+
+	spin_lock_bh(&vsock->send_pkt_list_lock);
+	while (!list_empty(&vsock->send_pkt_list)) {
+		struct virtio_vsock_pkt *pkt;
+
+		pkt = list_first_entry(&vsock->send_pkt_list,
+				struct virtio_vsock_pkt, list);
+		list_del_init(&pkt->list);
+		virtio_transport_free_pkt(pkt);
+	}
+	spin_unlock_bh(&vsock->send_pkt_list_lock);
+
+	vhost_dev_cleanup(&vsock->dev, false);
+	kfree(vsock->dev.vqs);
+	vhost_vsock_free(vsock);
+	return 0;
+}
+
+static int vhost_vsock_set_cid(struct vhost_vsock *vsock, u64 guest_cid)
+{
+	struct vhost_vsock *other;
+
+	/* Refuse reserved CIDs */
+	if (guest_cid <= VMADDR_CID_HOST ||
+	    guest_cid == U32_MAX)
+		return -EINVAL;
+
+	/* 64-bit CIDs are not yet supported */
+	if (guest_cid > U32_MAX)
+		return -EINVAL;
+
+	/* Refuse if CID is already in use */
+	other = vhost_vsock_get(guest_cid);
+	if (other && other != vsock)
+		return -EADDRINUSE;
+
+	spin_lock_bh(&vhost_vsock_lock);
+	vsock->guest_cid = guest_cid;
+	spin_unlock_bh(&vhost_vsock_lock);
+
+	return 0;
+}
+
+static int vhost_vsock_set_features(struct vhost_vsock *vsock, u64 features)
+{
+	struct vhost_virtqueue *vq;
+	int i;
+
+	if (features & ~VHOST_VSOCK_FEATURES)
+		return -EOPNOTSUPP;
+
+	mutex_lock(&vsock->dev.mutex);
+	if ((features & (1 << VHOST_F_LOG_ALL)) &&
+	    !vhost_log_access_ok(&vsock->dev)) {
+		mutex_unlock(&vsock->dev.mutex);
+		return -EFAULT;
+	}
+
+	for (i = 0; i < ARRAY_SIZE(vsock->vqs); i++) {
+		vq = &vsock->vqs[i];
+		mutex_lock(&vq->mutex);
+		vq->acked_features = features;
+		mutex_unlock(&vq->mutex);
+	}
+	mutex_unlock(&vsock->dev.mutex);
+	return 0;
+}
+
+static long vhost_vsock_dev_ioctl(struct file *f, unsigned int ioctl,
+				  unsigned long arg)
+{
+	struct vhost_vsock *vsock = f->private_data;
+	void __user *argp = (void __user *)arg;
+	u64 guest_cid;
+	u64 features;
+	int start;
+	int r;
+
+	switch (ioctl) {
+	case VHOST_VSOCK_SET_GUEST_CID:
+		if (copy_from_user(&guest_cid, argp, sizeof(guest_cid)))
+			return -EFAULT;
+		return vhost_vsock_set_cid(vsock, guest_cid);
+	case VHOST_VSOCK_SET_RUNNING:
+		if (copy_from_user(&start, argp, sizeof(start)))
+			return -EFAULT;
+		if (start)
+			return vhost_vsock_start(vsock);
+		else
+			return vhost_vsock_stop(vsock);
+	case VHOST_GET_FEATURES:
+		features = VHOST_VSOCK_FEATURES;
+		if (copy_to_user(argp, &features, sizeof(features)))
+			return -EFAULT;
+		return 0;
+	case VHOST_SET_FEATURES:
+		if (copy_from_user(&features, argp, sizeof(features)))
+			return -EFAULT;
+		return vhost_vsock_set_features(vsock, features);
+	default:
+		mutex_lock(&vsock->dev.mutex);
+		r = vhost_dev_ioctl(&vsock->dev, ioctl, argp);
+		if (r == -ENOIOCTLCMD)
+			r = vhost_vring_ioctl(&vsock->dev, ioctl, argp);
+		else
+			vhost_vsock_flush(vsock);
+		mutex_unlock(&vsock->dev.mutex);
+		return r;
+	}
+}
+
+static const struct file_operations vhost_vsock_fops = {
+	.owner          = THIS_MODULE,
+	.open           = vhost_vsock_dev_open,
+	.release        = vhost_vsock_dev_release,
+	.llseek		= noop_llseek,
+	.unlocked_ioctl = vhost_vsock_dev_ioctl,
+};
+
+static struct miscdevice vhost_vsock_misc = {
+	.minor = MISC_DYNAMIC_MINOR,
+	.name = "vhost-vsock",
+	.fops = &vhost_vsock_fops,
+};
+
+static struct virtio_transport vhost_transport = {
+	.transport = {
+		.get_local_cid            = vhost_transport_get_local_cid,
+
+		.init                     = virtio_transport_do_socket_init,
+		.destruct                 = virtio_transport_destruct,
+		.release                  = virtio_transport_release,
+		.connect                  = virtio_transport_connect,
+		.shutdown                 = virtio_transport_shutdown,
+
+		.dgram_enqueue            = virtio_transport_dgram_enqueue,
+		.dgram_dequeue            = virtio_transport_dgram_dequeue,
+		.dgram_bind               = virtio_transport_dgram_bind,
+		.dgram_allow              = virtio_transport_dgram_allow,
+
+		.stream_enqueue           = virtio_transport_stream_enqueue,
+		.stream_dequeue           = virtio_transport_stream_dequeue,
+		.stream_has_data          = virtio_transport_stream_has_data,
+		.stream_has_space         = virtio_transport_stream_has_space,
+		.stream_rcvhiwat          = virtio_transport_stream_rcvhiwat,
+		.stream_is_active         = virtio_transport_stream_is_active,
+		.stream_allow             = virtio_transport_stream_allow,
+
+		.notify_poll_in           = virtio_transport_notify_poll_in,
+		.notify_poll_out          = virtio_transport_notify_poll_out,
+		.notify_recv_init         = virtio_transport_notify_recv_init,
+		.notify_recv_pre_block    = virtio_transport_notify_recv_pre_block,
+		.notify_recv_pre_dequeue  = virtio_transport_notify_recv_pre_dequeue,
+		.notify_recv_post_dequeue = virtio_transport_notify_recv_post_dequeue,
+		.notify_send_init         = virtio_transport_notify_send_init,
+		.notify_send_pre_block    = virtio_transport_notify_send_pre_block,
+		.notify_send_pre_enqueue  = virtio_transport_notify_send_pre_enqueue,
+		.notify_send_post_enqueue = virtio_transport_notify_send_post_enqueue,
+
+		.set_buffer_size          = virtio_transport_set_buffer_size,
+		.set_min_buffer_size      = virtio_transport_set_min_buffer_size,
+		.set_max_buffer_size      = virtio_transport_set_max_buffer_size,
+		.get_buffer_size          = virtio_transport_get_buffer_size,
+		.get_min_buffer_size      = virtio_transport_get_min_buffer_size,
+		.get_max_buffer_size      = virtio_transport_get_max_buffer_size,
+	},
+
+	.send_pkt = vhost_transport_send_pkt,
+};
+
+static int __init vhost_vsock_init(void)
+{
+	int ret;
+
+	ret = vsock_core_init(&vhost_transport.transport);
+	if (ret < 0)
+		return ret;
+	return misc_register(&vhost_vsock_misc);
+};
+
+static void __exit vhost_vsock_exit(void)
+{
+	misc_deregister(&vhost_vsock_misc);
+	vsock_core_exit();
+};
+
+module_init(vhost_vsock_init);
+module_exit(vhost_vsock_exit);
+MODULE_LICENSE("GPL v2");
+MODULE_AUTHOR("Asias He");
+MODULE_DESCRIPTION("vhost transport for vsock ");
diff --git a/include/uapi/linux/vhost.h b/include/uapi/linux/vhost.h
index ab3731917bac..b30647697774 100644
--- a/include/uapi/linux/vhost.h
+++ b/include/uapi/linux/vhost.h
@@ -169,4 +169,9 @@ struct vhost_scsi_target {
 #define VHOST_SCSI_SET_EVENTS_MISSED _IOW(VHOST_VIRTIO, 0x43, __u32)
 #define VHOST_SCSI_GET_EVENTS_MISSED _IOW(VHOST_VIRTIO, 0x44, __u32)
 
+/* VHOST_VSOCK specific defines */
+
+#define VHOST_VSOCK_SET_GUEST_CID	_IOW(VHOST_VIRTIO, 0x60, __u64)
+#define VHOST_VSOCK_SET_RUNNING		_IOW(VHOST_VIRTIO, 0x61, int)
+
 #endif
-- 
2.13.0
<|MERGE_RESOLUTION|>--- conflicted
+++ resolved
@@ -1,8 +1,4 @@
-<<<<<<< HEAD
-From 5aa64dd4924210f579f221cafde187d415d70f1d Mon Sep 17 00:00:00 2001
-=======
 From b9b5ed227cdabeea10dc94b087c8f4580649cdfc Mon Sep 17 00:00:00 2001
->>>>>>> 58269a45
 From: Asias He <asias@redhat.com>
 Date: Thu, 28 Jul 2016 15:36:34 +0100
 Subject: [PATCH 09/44] VSOCK: Introduce vhost_vsock.ko
