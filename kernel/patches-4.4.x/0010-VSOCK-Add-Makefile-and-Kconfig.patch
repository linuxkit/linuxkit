--- conflicted
+++ resolved
@@ -1,8 +1,4 @@
-<<<<<<< HEAD
-From 571ec139b36241e2ec6aac2e9b9e0e7acf64bb0c Mon Sep 17 00:00:00 2001
-=======
 From 939918468a20dd0a78e1bb4d0797eb4785c433ae Mon Sep 17 00:00:00 2001
->>>>>>> 58269a45
 From: Asias He <asias@redhat.com>
 Date: Thu, 28 Jul 2016 15:36:35 +0100
 Subject: [PATCH 10/44] VSOCK: Add Makefile and Kconfig
