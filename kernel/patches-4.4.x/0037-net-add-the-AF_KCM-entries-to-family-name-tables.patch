<<<<<<< HEAD
From 59be6a8f13fc4088d1bdb88b53cd59842847c89f Mon Sep 17 00:00:00 2001
=======
From 5637934f2bac626756475bcfbd82dbf292f4faa8 Mon Sep 17 00:00:00 2001
>>>>>>> 58269a45
From: Dexuan Cui <decui@microsoft.com>
Date: Mon, 21 Mar 2016 02:51:09 -0700
Subject: [PATCH 37/44] net: add the AF_KCM entries to family name tables

This is for the recent kcm driver, which introduces AF_KCM(41) in
b7ac4eb(kcm: Kernel Connection Multiplexor module).

Signed-off-by: Dexuan Cui <decui@microsoft.com>
Cc: Signed-off-by: Tom Herbert <tom@herbertland.com>
Origin: https://patchwork.ozlabs.org/patch/600006
---
 net/core/sock.c | 9 ++++++---
 1 file changed, 6 insertions(+), 3 deletions(-)

diff --git a/net/core/sock.c b/net/core/sock.c
index bd2fad27891e..ef337bf176f7 100644
--- a/net/core/sock.c
+++ b/net/core/sock.c
@@ -263,7 +263,8 @@ static const char *const af_family_key_strings[AF_MAX+1] = {
   "sk_lock-AF_TIPC"  , "sk_lock-AF_BLUETOOTH", "sk_lock-IUCV"        ,
   "sk_lock-AF_RXRPC" , "sk_lock-AF_ISDN"     , "sk_lock-AF_PHONET"   ,
   "sk_lock-AF_IEEE802154", "sk_lock-AF_CAIF" , "sk_lock-AF_ALG"      ,
-  "sk_lock-AF_NFC"   , "sk_lock-AF_VSOCK"    , "sk_lock-AF_MAX"
+  "sk_lock-AF_NFC"   , "sk_lock-AF_VSOCK"    , "sk_lock-AF_KCM"      ,
+  "sk_lock-AF_MAX"
 };
 static const char *const af_family_slock_key_strings[AF_MAX+1] = {
   "slock-AF_UNSPEC", "slock-AF_UNIX"     , "slock-AF_INET"     ,
@@ -279,7 +280,8 @@ static const char *const af_family_slock_key_strings[AF_MAX+1] = {
   "slock-AF_TIPC"  , "slock-AF_BLUETOOTH", "slock-AF_IUCV"     ,
   "slock-AF_RXRPC" , "slock-AF_ISDN"     , "slock-AF_PHONET"   ,
   "slock-AF_IEEE802154", "slock-AF_CAIF" , "slock-AF_ALG"      ,
-  "slock-AF_NFC"   , "slock-AF_VSOCK"    ,"slock-AF_MAX"
+  "slock-AF_NFC"   , "slock-AF_VSOCK"    ,"slock-AF_KCM"       ,
+  "slock-AF_MAX"
 };
 static const char *const af_family_clock_key_strings[AF_MAX+1] = {
   "clock-AF_UNSPEC", "clock-AF_UNIX"     , "clock-AF_INET"     ,
@@ -295,7 +297,8 @@ static const char *const af_family_clock_key_strings[AF_MAX+1] = {
   "clock-AF_TIPC"  , "clock-AF_BLUETOOTH", "clock-AF_IUCV"     ,
   "clock-AF_RXRPC" , "clock-AF_ISDN"     , "clock-AF_PHONET"   ,
   "clock-AF_IEEE802154", "clock-AF_CAIF" , "clock-AF_ALG"      ,
-  "clock-AF_NFC"   , "clock-AF_VSOCK"    , "clock-AF_MAX"
+  "clock-AF_NFC"   , "clock-AF_VSOCK"    , "clock-AF_KCM"      ,
+  "clock-AF_MAX"
 };
 
 /*
-- 
2.13.0
<|MERGE_RESOLUTION|>--- conflicted
+++ resolved
@@ -1,8 +1,4 @@
-<<<<<<< HEAD
-From 59be6a8f13fc4088d1bdb88b53cd59842847c89f Mon Sep 17 00:00:00 2001
-=======
 From 5637934f2bac626756475bcfbd82dbf292f4faa8 Mon Sep 17 00:00:00 2001
->>>>>>> 58269a45
 From: Dexuan Cui <decui@microsoft.com>
 Date: Mon, 21 Mar 2016 02:51:09 -0700
 Subject: [PATCH 37/44] net: add the AF_KCM entries to family name tables
