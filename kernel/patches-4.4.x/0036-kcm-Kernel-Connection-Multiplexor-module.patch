--- conflicted
+++ resolved
@@ -1,8 +1,4 @@
-<<<<<<< HEAD
-From 643d46669e8bb4d4f61714f2fd9dc103d4284ce4 Mon Sep 17 00:00:00 2001
-=======
 From 4ee5930d8afb6edbd4da52f03fb11b40116e185e Mon Sep 17 00:00:00 2001
->>>>>>> 58269a45
 From: Tom Herbert <tom@herbertland.com>
 Date: Mon, 7 Mar 2016 14:11:06 -0800
 Subject: [PATCH 36/44] kcm: Kernel Connection Multiplexor module
