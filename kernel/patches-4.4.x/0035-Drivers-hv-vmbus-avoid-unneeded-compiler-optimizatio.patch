--- conflicted
+++ resolved
@@ -1,8 +1,4 @@
-<<<<<<< HEAD
-From 588d34829ca843e7b769573322f4eba8b0870b57 Mon Sep 17 00:00:00 2001
-=======
 From c037111137ee2cd1fd1289af160e218d41665ce8 Mon Sep 17 00:00:00 2001
->>>>>>> 58269a45
 From: Vitaly Kuznetsov <vkuznets@redhat.com>
 Date: Fri, 26 Feb 2016 15:13:18 -0800
 Subject: [PATCH 35/44] Drivers: hv: vmbus: avoid unneeded compiler
