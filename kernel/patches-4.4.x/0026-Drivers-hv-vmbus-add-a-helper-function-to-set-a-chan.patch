--- conflicted
+++ resolved
@@ -1,8 +1,4 @@
-<<<<<<< HEAD
-From a8edeef6b397e6aff386cffc28d7b97eeea1498e Mon Sep 17 00:00:00 2001
-=======
 From 5e6b154c8a7f1b33683ed7e2cdf6711ed003c834 Mon Sep 17 00:00:00 2001
->>>>>>> 58269a45
 From: Dexuan Cui <decui@microsoft.com>
 Date: Wed, 27 Jan 2016 22:29:37 -0800
 Subject: [PATCH 26/44] Drivers: hv: vmbus: add a helper function to set a
