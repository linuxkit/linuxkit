--- conflicted
+++ resolved
@@ -1,8 +1,4 @@
-<<<<<<< HEAD
-From 92c179584bdbd0a0ad1b154f4115517ca8bdeafb Mon Sep 17 00:00:00 2001
-=======
 From 97dc15186b101ab8a4061d1892045adead6de0c4 Mon Sep 17 00:00:00 2001
->>>>>>> 58269a45
 From: "K. Y. Srinivasan" <kys@microsoft.com>
 Date: Wed, 27 Jan 2016 22:29:45 -0800
 Subject: [PATCH 33/44] Drivers: hv: vmbus: Give control over how the ring
