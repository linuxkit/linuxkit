--- conflicted
+++ resolved
@@ -1,8 +1,4 @@
-<<<<<<< HEAD
-From a309df3556bfcb9076437a3e6bd2196884658256 Mon Sep 17 00:00:00 2001
-=======
 From 32ec586052699938458ad07ac8dc50a168896b2e Mon Sep 17 00:00:00 2001
->>>>>>> 58269a45
 From: "K. Y. Srinivasan" <kys@microsoft.com>
 Date: Mon, 14 Dec 2015 16:01:44 -0800
 Subject: [PATCH 18/44] Drivers: hv: vmbus: Use uuid_le_cmp() for comparing
