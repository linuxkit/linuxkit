--- conflicted
+++ resolved
@@ -1,8 +1,4 @@
-<<<<<<< HEAD
-From 5990f7d37e7b9a87d328bb478dd158ea09126c06 Mon Sep 17 00:00:00 2001
-=======
 From 437075b170a4322eea1f0910fe17893d0c5116fb Mon Sep 17 00:00:00 2001
->>>>>>> 58269a45
 From: Asias He <asias@redhat.com>
 Date: Thu, 28 Jul 2016 15:36:33 +0100
 Subject: [PATCH 08/44] VSOCK: Introduce virtio_transport.ko
