<<<<<<< HEAD
From 800940f68eb44a19fbbb86d45665c482d872317b Mon Sep 17 00:00:00 2001
=======
From 831750b0a264de15a495de720403b9385c3b6d1c Mon Sep 17 00:00:00 2001
>>>>>>> 58269a45
From: Dexuan Cui <decui@microsoft.com>
Date: Sat, 21 May 2016 16:55:50 +0800
Subject: [PATCH 41/44] Drivers: hv: vmbus: fix the race when querying &
 updating the percpu list

There is a rare race when we remove an entry from the global list
hv_context.percpu_list[cpu] in hv_process_channel_removal() ->
percpu_channel_deq() -> list_del(): at this time, if vmbus_on_event() ->
process_chn_event() -> pcpu_relid2channel() is trying to query the list,
we can get the general protection fault:

general protection fault: 0000 [#1] SMP
...
RIP: 0010:[<ffffffff81461b6b>]  [<ffffffff81461b6b>] vmbus_on_event+0xc4/0x149

Similarly, we also have the issue in the code path: vmbus_process_offer() ->
percpu_channel_enq().

We can resolve the issue by disabling the tasklet when updating the list.

Reported-by: Rolf Neugebauer <rolf.neugebauer@docker.com>
Signed-off-by: Dexuan Cui <decui@microsoft.com>
Origin: https://github.com/dcui/linux/commit/fbcca73228b9b90911ab30fdf75f532b2b7c07e5
---
 drivers/hv/channel.c      |  1 +
 drivers/hv/channel_mgmt.c | 18 ++++++++++++++++--
 2 files changed, 17 insertions(+), 2 deletions(-)

diff --git a/drivers/hv/channel.c b/drivers/hv/channel.c
index 4077e7243151..a19aadc4a297 100644
--- a/drivers/hv/channel.c
+++ b/drivers/hv/channel.c
@@ -594,6 +594,7 @@ static int vmbus_close_internal(struct vmbus_channel *channel)
 
 out:
 	tasklet_enable(tasklet);
+	tasklet_schedule(tasklet);
 
 	return ret;
 }
diff --git a/drivers/hv/channel_mgmt.c b/drivers/hv/channel_mgmt.c
index c892db5df665..0a543170eba0 100644
--- a/drivers/hv/channel_mgmt.c
+++ b/drivers/hv/channel_mgmt.c
@@ -21,6 +21,7 @@
 #define pr_fmt(fmt) KBUILD_MODNAME ": " fmt
 
 #include <linux/kernel.h>
+#include <linux/interrupt.h>
 #include <linux/sched.h>
 #include <linux/wait.h>
 #include <linux/mm.h>
@@ -307,12 +308,13 @@ void hv_process_channel_removal(struct vmbus_channel *channel, u32 relid)
 {
 	unsigned long flags;
 	struct vmbus_channel *primary_channel;
-
-	vmbus_release_relid(relid);
+	struct tasklet_struct *tasklet;
 
 	BUG_ON(!channel->rescind);
 	BUG_ON(!mutex_is_locked(&vmbus_connection.channel_mutex));
 
+	tasklet = hv_context.event_dpc[channel->target_cpu];
+	tasklet_disable(tasklet);
 	if (channel->target_cpu != get_cpu()) {
 		put_cpu();
 		smp_call_function_single(channel->target_cpu,
@@ -321,6 +323,8 @@ void hv_process_channel_removal(struct vmbus_channel *channel, u32 relid)
 		percpu_channel_deq(channel);
 		put_cpu();
 	}
+	tasklet_enable(tasklet);
+	tasklet_schedule(tasklet);
 
 	if (channel->primary_channel == NULL) {
 		list_del(&channel->listentry);
@@ -342,6 +346,8 @@ void hv_process_channel_removal(struct vmbus_channel *channel, u32 relid)
 			  &primary_channel->alloced_cpus_in_node);
 
 	free_channel(channel);
+
+	vmbus_release_relid(relid);
 }
 
 void vmbus_free_channels(void)
@@ -363,6 +369,7 @@ void vmbus_free_channels(void)
  */
 static void vmbus_process_offer(struct vmbus_channel *newchannel)
 {
+	struct tasklet_struct *tasklet;
 	struct vmbus_channel *channel;
 	bool fnew = true;
 	unsigned long flags;
@@ -409,6 +416,8 @@ static void vmbus_process_offer(struct vmbus_channel *newchannel)
 
 	init_vp_index(newchannel, dev_type);
 
+	tasklet = hv_context.event_dpc[newchannel->target_cpu];
+	tasklet_disable(tasklet);
 	if (newchannel->target_cpu != get_cpu()) {
 		put_cpu();
 		smp_call_function_single(newchannel->target_cpu,
@@ -418,6 +427,8 @@ static void vmbus_process_offer(struct vmbus_channel *newchannel)
 		percpu_channel_enq(newchannel);
 		put_cpu();
 	}
+	tasklet_enable(tasklet);
+	tasklet_schedule(tasklet);
 
 	/*
 	 * This state is used to indicate a successful open
@@ -469,6 +480,7 @@ err_deq_chan:
 	list_del(&newchannel->listentry);
 	mutex_unlock(&vmbus_connection.channel_mutex);
 
+	tasklet_disable(tasklet);
 	if (newchannel->target_cpu != get_cpu()) {
 		put_cpu();
 		smp_call_function_single(newchannel->target_cpu,
@@ -477,6 +489,8 @@ err_deq_chan:
 		percpu_channel_deq(newchannel);
 		put_cpu();
 	}
+	tasklet_enable(tasklet);
+	tasklet_schedule(tasklet);
 
 err_free_chan:
 	free_channel(newchannel);
-- 
2.13.0
<|MERGE_RESOLUTION|>--- conflicted
+++ resolved
@@ -1,8 +1,4 @@
-<<<<<<< HEAD
-From 800940f68eb44a19fbbb86d45665c482d872317b Mon Sep 17 00:00:00 2001
-=======
 From 831750b0a264de15a495de720403b9385c3b6d1c Mon Sep 17 00:00:00 2001
->>>>>>> 58269a45
 From: Dexuan Cui <decui@microsoft.com>
 Date: Sat, 21 May 2016 16:55:50 +0800
 Subject: [PATCH 41/44] Drivers: hv: vmbus: fix the race when querying &
