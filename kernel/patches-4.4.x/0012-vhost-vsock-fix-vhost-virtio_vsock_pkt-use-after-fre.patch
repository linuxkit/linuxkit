--- conflicted
+++ resolved
@@ -1,8 +1,4 @@
-<<<<<<< HEAD
-From 89853a77fd05ea9d701695355f3bd1345db74cd2 Mon Sep 17 00:00:00 2001
-=======
 From f5bcc4ad4c86f00d51fd732291dd634278b491a3 Mon Sep 17 00:00:00 2001
->>>>>>> 58269a45
 From: Stefan Hajnoczi <stefanha@redhat.com>
 Date: Thu, 4 Aug 2016 14:52:53 +0100
 Subject: [PATCH 12/44] vhost/vsock: fix vhost virtio_vsock_pkt use-after-free
