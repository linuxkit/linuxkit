--- conflicted
+++ resolved
@@ -1,8 +1,4 @@
-<<<<<<< HEAD
-From 142dac251a331e35e507df0a11836429ccc56f8a Mon Sep 17 00:00:00 2001
-=======
 From 963ac64008a410062a9a606a94e8c121e8fac98d Mon Sep 17 00:00:00 2001
->>>>>>> 58269a45
 From: Dexuan Cui <decui@microsoft.com>
 Date: Mon, 14 Dec 2015 16:01:50 -0800
 Subject: [PATCH 20/44] Drivers: hv: vmbus: release relid on error in
