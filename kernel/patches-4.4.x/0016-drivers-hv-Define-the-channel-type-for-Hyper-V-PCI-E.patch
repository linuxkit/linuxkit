--- conflicted
+++ resolved
@@ -1,8 +1,4 @@
-<<<<<<< HEAD
-From d380545b39c226675945a911bf1044c04d276486 Mon Sep 17 00:00:00 2001
-=======
 From 934e246ecf25ce2e1f10e0d3caed5da0be1200f9 Mon Sep 17 00:00:00 2001
->>>>>>> 58269a45
 From: Jake Oshins <jakeo@microsoft.com>
 Date: Mon, 14 Dec 2015 16:01:41 -0800
 Subject: [PATCH 16/44] drivers:hv: Define the channel type for Hyper-V PCI
