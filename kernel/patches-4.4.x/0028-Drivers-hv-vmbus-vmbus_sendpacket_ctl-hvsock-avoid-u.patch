--- conflicted
+++ resolved
@@ -1,8 +1,4 @@
-<<<<<<< HEAD
-From 108daaa532b9d9c0c46f1b848e51bdd6faf00175 Mon Sep 17 00:00:00 2001
-=======
 From 3baf2ff90d0f86fe92252d58e93fb2ca72fec28a Mon Sep 17 00:00:00 2001
->>>>>>> 58269a45
 From: Dexuan Cui <decui@microsoft.com>
 Date: Wed, 27 Jan 2016 22:29:39 -0800
 Subject: [PATCH 28/44] Drivers: hv: vmbus: vmbus_sendpacket_ctl: hvsock: avoid
