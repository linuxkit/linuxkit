<<<<<<< HEAD
From cde8aabc4018a988b2750edd901dedc5cb39566f Mon Sep 17 00:00:00 2001
=======
From a23e9018aef7706dfe9733ebacad7e5312e0e907 Mon Sep 17 00:00:00 2001
>>>>>>> 58269a45
From: Dexuan Cui <decui@microsoft.com>
Date: Wed, 27 Jan 2016 22:29:43 -0800
Subject: [PATCH 32/44] Drivers: hv: vmbus: add an API
 vmbus_hvsock_device_unregister()

The hvsock driver needs this API to release all the resources related
to the channel.

Signed-off-by: Dexuan Cui <decui@microsoft.com>
Signed-off-by: K. Y. Srinivasan <kys@microsoft.com>
Signed-off-by: Greg Kroah-Hartman <gregkh@linuxfoundation.org>
(cherry picked from commit 85d9aa705184a4504d0330017e3956fcdae8a9d6)
---
 drivers/hv/channel_mgmt.c | 33 ++++++++++++++++++++++++++++-----
 drivers/hv/connection.c   |  4 ++--
 include/linux/hyperv.h    |  2 ++
 3 files changed, 32 insertions(+), 7 deletions(-)

diff --git a/drivers/hv/channel_mgmt.c b/drivers/hv/channel_mgmt.c
index 76864c98a110..cf311be88cb4 100644
--- a/drivers/hv/channel_mgmt.c
+++ b/drivers/hv/channel_mgmt.c
@@ -310,6 +310,7 @@ void hv_process_channel_removal(struct vmbus_channel *channel, u32 relid)
 	vmbus_release_relid(relid);
 
 	BUG_ON(!channel->rescind);
+	BUG_ON(!mutex_is_locked(&vmbus_connection.channel_mutex));
 
 	if (channel->target_cpu != get_cpu()) {
 		put_cpu();
@@ -321,9 +322,7 @@ void hv_process_channel_removal(struct vmbus_channel *channel, u32 relid)
 	}
 
 	if (channel->primary_channel == NULL) {
-		mutex_lock(&vmbus_connection.channel_mutex);
 		list_del(&channel->listentry);
-		mutex_unlock(&vmbus_connection.channel_mutex);
 
 		primary_channel = channel;
 	} else {
@@ -367,6 +366,7 @@ static void vmbus_process_offer(struct vmbus_channel *newchannel)
 	bool fnew = true;
 	unsigned long flags;
 	u16 dev_type;
+	int ret;
 
 	/* Make sure this is a new offer */
 	mutex_lock(&vmbus_connection.channel_mutex);
@@ -449,7 +449,11 @@ static void vmbus_process_offer(struct vmbus_channel *newchannel)
 	 * binding which eventually invokes the device driver's AddDevice()
 	 * method.
 	 */
-	if (vmbus_device_register(newchannel->device_obj) != 0) {
+	mutex_lock(&vmbus_connection.channel_mutex);
+	ret = vmbus_device_register(newchannel->device_obj);
+	mutex_unlock(&vmbus_connection.channel_mutex);
+
+	if (ret != 0) {
 		pr_err("unable to add child device object (relid %d)\n",
 			newchannel->offermsg.child_relid);
 		kfree(newchannel->device_obj);
@@ -725,6 +729,8 @@ static void vmbus_onoffer_rescind(struct vmbus_channel_message_header *hdr)
 	struct device *dev;
 
 	rescind = (struct vmbus_channel_rescind_offer *)hdr;
+
+	mutex_lock(&vmbus_connection.channel_mutex);
 	channel = relid2channel(rescind->child_relid);
 
 	if (channel == NULL) {
@@ -733,7 +739,7 @@ static void vmbus_onoffer_rescind(struct vmbus_channel_message_header *hdr)
 		 * vmbus_process_offer(), we have already invoked
 		 * vmbus_release_relid() on error.
 		 */
-		return;
+		goto out;
 	}
 
 	spin_lock_irqsave(&channel->lock, flags);
@@ -743,7 +749,7 @@ static void vmbus_onoffer_rescind(struct vmbus_channel_message_header *hdr)
 	if (channel->device_obj) {
 		if (channel->chn_rescind_callback) {
 			channel->chn_rescind_callback(channel);
-			return;
+			goto out;
 		}
 		/*
 		 * We will have to unregister this device from the
@@ -758,8 +764,25 @@ static void vmbus_onoffer_rescind(struct vmbus_channel_message_header *hdr)
 		hv_process_channel_removal(channel,
 			channel->offermsg.child_relid);
 	}
+
+out:
+	mutex_unlock(&vmbus_connection.channel_mutex);
 }
 
+void vmbus_hvsock_device_unregister(struct vmbus_channel *channel)
+{
+	mutex_lock(&vmbus_connection.channel_mutex);
+
+	BUG_ON(!is_hvsock_channel(channel));
+
+	channel->rescind = true;
+	vmbus_device_unregister(channel->device_obj);
+
+	mutex_unlock(&vmbus_connection.channel_mutex);
+}
+EXPORT_SYMBOL_GPL(vmbus_hvsock_device_unregister);
+
+
 /*
  * vmbus_onoffers_delivered -
  * This is invoked when all offers have been delivered.
diff --git a/drivers/hv/connection.c b/drivers/hv/connection.c
index c0c0aaf88228..4a1679d54c1f 100644
--- a/drivers/hv/connection.c
+++ b/drivers/hv/connection.c
@@ -285,7 +285,8 @@ struct vmbus_channel *relid2channel(u32 relid)
 	struct list_head *cur, *tmp;
 	struct vmbus_channel *cur_sc;
 
-	mutex_lock(&vmbus_connection.channel_mutex);
+	BUG_ON(!mutex_is_locked(&vmbus_connection.channel_mutex));
+
 	list_for_each_entry(channel, &vmbus_connection.chn_list, listentry) {
 		if (channel->offermsg.child_relid == relid) {
 			found_channel = channel;
@@ -304,7 +305,6 @@ struct vmbus_channel *relid2channel(u32 relid)
 			}
 		}
 	}
-	mutex_unlock(&vmbus_connection.channel_mutex);
 
 	return found_channel;
 }
diff --git a/include/linux/hyperv.h b/include/linux/hyperv.h
index ad04017ba06f..993318a6d147 100644
--- a/include/linux/hyperv.h
+++ b/include/linux/hyperv.h
@@ -1071,6 +1071,8 @@ int __must_check __vmbus_driver_register(struct hv_driver *hv_driver,
 					 const char *mod_name);
 void vmbus_driver_unregister(struct hv_driver *hv_driver);
 
+void vmbus_hvsock_device_unregister(struct vmbus_channel *channel);
+
 int vmbus_allocate_mmio(struct resource **new, struct hv_device *device_obj,
 			resource_size_t min, resource_size_t max,
 			resource_size_t size, resource_size_t align,
-- 
2.13.0
<|MERGE_RESOLUTION|>--- conflicted
+++ resolved
@@ -1,8 +1,4 @@
-<<<<<<< HEAD
-From cde8aabc4018a988b2750edd901dedc5cb39566f Mon Sep 17 00:00:00 2001
-=======
 From a23e9018aef7706dfe9733ebacad7e5312e0e907 Mon Sep 17 00:00:00 2001
->>>>>>> 58269a45
 From: Dexuan Cui <decui@microsoft.com>
 Date: Wed, 27 Jan 2016 22:29:43 -0800
 Subject: [PATCH 32/44] Drivers: hv: vmbus: add an API
