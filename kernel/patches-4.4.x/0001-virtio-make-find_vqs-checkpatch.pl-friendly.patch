--- conflicted
+++ resolved
@@ -1,8 +1,4 @@
-<<<<<<< HEAD
-From e4a0ff81812a15335eefe473ef1e3d26c5720b17 Mon Sep 17 00:00:00 2001
-=======
 From 61c4b9d2e6ac6993fe3451ae8b56cb14f71e33ab Mon Sep 17 00:00:00 2001
->>>>>>> 58269a45
 From: Stefan Hajnoczi <stefanha@redhat.com>
 Date: Thu, 17 Dec 2015 16:53:43 +0800
 Subject: [PATCH 01/44] virtio: make find_vqs() checkpatch.pl-friendly
