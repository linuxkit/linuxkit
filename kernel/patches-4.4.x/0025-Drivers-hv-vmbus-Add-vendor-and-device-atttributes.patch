<<<<<<< HEAD
From 6501d201efcfbfa991f47563590ef4a99d8ec284 Mon Sep 17 00:00:00 2001
=======
From e515e31524a6825304aa1e5c1f0284164c85460c Mon Sep 17 00:00:00 2001
>>>>>>> 58269a45
From: "K. Y. Srinivasan" <kys@microsoft.com>
Date: Fri, 25 Dec 2015 20:00:30 -0800
Subject: [PATCH 25/44] Drivers: hv: vmbus: Add vendor and device atttributes

Add vendor and device attributes to VMBUS devices. These will be used
by Hyper-V tools as well user-level RDMA libraries that will use the
vendor/device tuple to discover the RDMA device.

Signed-off-by: K. Y. Srinivasan <kys@microsoft.com>
Signed-off-by: Greg Kroah-Hartman <gregkh@linuxfoundation.org>
(cherry picked from commit 7047f17d70fc0599563d30d0791692cb5fe42ae6)
---
 Documentation/ABI/stable/sysfs-bus-vmbus |  14 +++
 drivers/hv/channel_mgmt.c                | 166 +++++++++++++++++++++++--------
 drivers/hv/vmbus_drv.c                   |  21 ++++
 include/linux/hyperv.h                   |  28 ++++++
 4 files changed, 186 insertions(+), 43 deletions(-)

diff --git a/Documentation/ABI/stable/sysfs-bus-vmbus b/Documentation/ABI/stable/sysfs-bus-vmbus
index 636e938d5e33..5d0125f7bcaf 100644
--- a/Documentation/ABI/stable/sysfs-bus-vmbus
+++ b/Documentation/ABI/stable/sysfs-bus-vmbus
@@ -27,3 +27,17 @@ Description:	The mapping of which primary/sub channels are bound to which
 		Virtual Processors.
 		Format: <channel's child_relid:the bound cpu's number>
 Users:		tools/hv/lsvmbus
+
+What:		/sys/bus/vmbus/devices/vmbus_*/device
+Date:		Dec. 2015
+KernelVersion:	4.5
+Contact:	K. Y. Srinivasan <kys@microsoft.com>
+Description:	The 16 bit device ID of the device
+Users:		tools/hv/lsvmbus and user level RDMA libraries
+
+What:		/sys/bus/vmbus/devices/vmbus_*/vendor
+Date:		Dec. 2015
+KernelVersion:	4.5
+Contact:	K. Y. Srinivasan <kys@microsoft.com>
+Description:	The 16 bit vendor ID of the device
+Users:		tools/hv/lsvmbus and user level RDMA libraries
diff --git a/drivers/hv/channel_mgmt.c b/drivers/hv/channel_mgmt.c
index 763d0c19c16f..d6c611457601 100644
--- a/drivers/hv/channel_mgmt.c
+++ b/drivers/hv/channel_mgmt.c
@@ -33,8 +33,122 @@
 
 #include "hyperv_vmbus.h"
 
-static void init_vp_index(struct vmbus_channel *channel,
-			  const uuid_le *type_guid);
+static void init_vp_index(struct vmbus_channel *channel, u16 dev_type);
+
+static const struct vmbus_device vmbus_devs[] = {
+	/* IDE */
+	{ .dev_type = HV_IDE,
+	  HV_IDE_GUID,
+	  .perf_device = true,
+	},
+
+	/* SCSI */
+	{ .dev_type = HV_SCSI,
+	  HV_SCSI_GUID,
+	  .perf_device = true,
+	},
+
+	/* Fibre Channel */
+	{ .dev_type = HV_FC,
+	  HV_SYNTHFC_GUID,
+	  .perf_device = true,
+	},
+
+	/* Synthetic NIC */
+	{ .dev_type = HV_NIC,
+	  HV_NIC_GUID,
+	  .perf_device = true,
+	},
+
+	/* Network Direct */
+	{ .dev_type = HV_ND,
+	  HV_ND_GUID,
+	  .perf_device = true,
+	},
+
+	/* PCIE */
+	{ .dev_type = HV_PCIE,
+	  HV_PCIE_GUID,
+	  .perf_device = true,
+	},
+
+	/* Synthetic Frame Buffer */
+	{ .dev_type = HV_FB,
+	  HV_SYNTHVID_GUID,
+	  .perf_device = false,
+	},
+
+	/* Synthetic Keyboard */
+	{ .dev_type = HV_KBD,
+	  HV_KBD_GUID,
+	  .perf_device = false,
+	},
+
+	/* Synthetic MOUSE */
+	{ .dev_type = HV_MOUSE,
+	  HV_MOUSE_GUID,
+	  .perf_device = false,
+	},
+
+	/* KVP */
+	{ .dev_type = HV_KVP,
+	  HV_KVP_GUID,
+	  .perf_device = false,
+	},
+
+	/* Time Synch */
+	{ .dev_type = HV_TS,
+	  HV_TS_GUID,
+	  .perf_device = false,
+	},
+
+	/* Heartbeat */
+	{ .dev_type = HV_HB,
+	  HV_HEART_BEAT_GUID,
+	  .perf_device = false,
+	},
+
+	/* Shutdown */
+	{ .dev_type = HV_SHUTDOWN,
+	  HV_SHUTDOWN_GUID,
+	  .perf_device = false,
+	},
+
+	/* File copy */
+	{ .dev_type = HV_FCOPY,
+	  HV_FCOPY_GUID,
+	  .perf_device = false,
+	},
+
+	/* Backup */
+	{ .dev_type = HV_BACKUP,
+	  HV_VSS_GUID,
+	  .perf_device = false,
+	},
+
+	/* Dynamic Memory */
+	{ .dev_type = HV_DM,
+	  HV_DM_GUID,
+	  .perf_device = false,
+	},
+
+	/* Unknown GUID */
+	{ .dev_type = HV_UNKOWN,
+	  .perf_device = false,
+	},
+};
+
+static u16 hv_get_dev_type(const uuid_le *guid)
+{
+	u16 i;
+
+	for (i = HV_IDE; i < HV_UNKOWN; i++) {
+		if (!uuid_le_cmp(*guid, vmbus_devs[i].guid))
+			return i;
+	}
+	pr_info("Unknown GUID: %pUl\n", guid);
+	return i;
+}
 
 /**
  * vmbus_prep_negotiate_resp() - Create default response for Hyper-V Negotiate message
@@ -252,6 +366,7 @@ static void vmbus_process_offer(struct vmbus_channel *newchannel)
 	struct vmbus_channel *channel;
 	bool fnew = true;
 	unsigned long flags;
+	u16 dev_type;
 
 	/* Make sure this is a new offer */
 	mutex_lock(&vmbus_connection.channel_mutex);
@@ -289,7 +404,9 @@ static void vmbus_process_offer(struct vmbus_channel *newchannel)
 			goto err_free_chan;
 	}
 
-	init_vp_index(newchannel, &newchannel->offermsg.offer.if_type);
+	dev_type = hv_get_dev_type(&newchannel->offermsg.offer.if_type);
+
+	init_vp_index(newchannel, dev_type);
 
 	if (newchannel->target_cpu != get_cpu()) {
 		put_cpu();
@@ -326,6 +443,7 @@ static void vmbus_process_offer(struct vmbus_channel *newchannel)
 	if (!newchannel->device_obj)
 		goto err_deq_chan;
 
+	newchannel->device_obj->device_id = dev_type;
 	/*
 	 * Add the new device to the bus. This will kick off device-driver
 	 * binding which eventually invokes the device driver's AddDevice()
@@ -359,37 +477,6 @@ err_free_chan:
 	free_channel(newchannel);
 }
 
-enum {
-	IDE = 0,
-	SCSI,
-	FC,
-	NIC,
-	ND_NIC,
-	PCIE,
-	MAX_PERF_CHN,
-};
-
-/*
- * This is an array of device_ids (device types) that are performance critical.
- * We attempt to distribute the interrupt load for these devices across
- * all available CPUs.
- */
-static const struct hv_vmbus_device_id hp_devs[] = {
-	/* IDE */
-	{ HV_IDE_GUID, },
-	/* Storage - SCSI */
-	{ HV_SCSI_GUID, },
-	/* Storage - FC */
-	{ HV_SYNTHFC_GUID, },
-	/* Network */
-	{ HV_NIC_GUID, },
-	/* NetworkDirect Guest RDMA */
-	{ HV_ND_GUID, },
-	/* PCI Express Pass Through */
-	{ HV_PCIE_GUID, },
-};
-
-
 /*
  * We use this state to statically distribute the channel interrupt load.
  */
@@ -406,22 +493,15 @@ static int next_numa_node_id;
  * For pre-win8 hosts or non-performance critical channels we assign the
  * first CPU in the first NUMA node.
  */
-static void init_vp_index(struct vmbus_channel *channel, const uuid_le *type_guid)
+static void init_vp_index(struct vmbus_channel *channel, u16 dev_type)
 {
 	u32 cur_cpu;
-	int i;
-	bool perf_chn = false;
+	bool perf_chn = vmbus_devs[dev_type].perf_device;
 	struct vmbus_channel *primary = channel->primary_channel;
 	int next_node;
 	struct cpumask available_mask;
 	struct cpumask *alloced_mask;
 
-	for (i = IDE; i < MAX_PERF_CHN; i++) {
-		if (!uuid_le_cmp(*type_guid, hp_devs[i].guid)) {
-			perf_chn = true;
-			break;
-		}
-	}
 	if ((vmbus_proto_version == VERSION_WS2008) ||
 	    (vmbus_proto_version == VERSION_WIN7) || (!perf_chn)) {
 		/*
diff --git a/drivers/hv/vmbus_drv.c b/drivers/hv/vmbus_drv.c
index e71f3561dbab..f688c051ca17 100644
--- a/drivers/hv/vmbus_drv.c
+++ b/drivers/hv/vmbus_drv.c
@@ -480,6 +480,24 @@ static ssize_t channel_vp_mapping_show(struct device *dev,
 }
 static DEVICE_ATTR_RO(channel_vp_mapping);
 
+static ssize_t vendor_show(struct device *dev,
+			   struct device_attribute *dev_attr,
+			   char *buf)
+{
+	struct hv_device *hv_dev = device_to_hv_device(dev);
+	return sprintf(buf, "0x%x\n", hv_dev->vendor_id);
+}
+static DEVICE_ATTR_RO(vendor);
+
+static ssize_t device_show(struct device *dev,
+			   struct device_attribute *dev_attr,
+			   char *buf)
+{
+	struct hv_device *hv_dev = device_to_hv_device(dev);
+	return sprintf(buf, "0x%x\n", hv_dev->device_id);
+}
+static DEVICE_ATTR_RO(device);
+
 /* Set up per device attributes in /sys/bus/vmbus/devices/<bus device> */
 static struct attribute *vmbus_attrs[] = {
 	&dev_attr_id.attr,
@@ -505,6 +523,8 @@ static struct attribute *vmbus_attrs[] = {
 	&dev_attr_in_read_bytes_avail.attr,
 	&dev_attr_in_write_bytes_avail.attr,
 	&dev_attr_channel_vp_mapping.attr,
+	&dev_attr_vendor.attr,
+	&dev_attr_device.attr,
 	NULL,
 };
 ATTRIBUTE_GROUPS(vmbus);
@@ -963,6 +983,7 @@ struct hv_device *vmbus_device_create(const uuid_le *type,
 	memcpy(&child_device_obj->dev_type, type, sizeof(uuid_le));
 	memcpy(&child_device_obj->dev_instance, instance,
 	       sizeof(uuid_le));
+	child_device_obj->vendor_id = 0x1414; /* MSFT vendor ID */
 
 
 	return child_device_obj;
diff --git a/include/linux/hyperv.h b/include/linux/hyperv.h
index 9e2de6a7cc96..51c98fd6044d 100644
--- a/include/linux/hyperv.h
+++ b/include/linux/hyperv.h
@@ -635,6 +635,32 @@ enum hv_signal_policy {
 	HV_SIGNAL_POLICY_EXPLICIT,
 };
 
+enum vmbus_device_type {
+	HV_IDE = 0,
+	HV_SCSI,
+	HV_FC,
+	HV_NIC,
+	HV_ND,
+	HV_PCIE,
+	HV_FB,
+	HV_KBD,
+	HV_MOUSE,
+	HV_KVP,
+	HV_TS,
+	HV_HB,
+	HV_SHUTDOWN,
+	HV_FCOPY,
+	HV_BACKUP,
+	HV_DM,
+	HV_UNKOWN,
+};
+
+struct vmbus_device {
+	u16  dev_type;
+	uuid_le guid;
+	bool perf_device;
+};
+
 struct vmbus_channel {
 	/* Unique channel id */
 	int id;
@@ -961,6 +987,8 @@ struct hv_device {
 
 	/* the device instance id of this device */
 	uuid_le dev_instance;
+	u16 vendor_id;
+	u16 device_id;
 
 	struct device device;
 
-- 
2.13.0
<|MERGE_RESOLUTION|>--- conflicted
+++ resolved
@@ -1,8 +1,4 @@
-<<<<<<< HEAD
-From 6501d201efcfbfa991f47563590ef4a99d8ec284 Mon Sep 17 00:00:00 2001
-=======
 From e515e31524a6825304aa1e5c1f0284164c85460c Mon Sep 17 00:00:00 2001
->>>>>>> 58269a45
 From: "K. Y. Srinivasan" <kys@microsoft.com>
 Date: Fri, 25 Dec 2015 20:00:30 -0800
 Subject: [PATCH 25/44] Drivers: hv: vmbus: Add vendor and device atttributes
