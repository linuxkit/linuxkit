<<<<<<< HEAD
From 6131c2f3e236ddeda4b284d44e850a1dbe7ff202 Mon Sep 17 00:00:00 2001
=======
From 77c0cfd6d63b85ccb47b236114848af1bd542fbb Mon Sep 17 00:00:00 2001
>>>>>>> 58269a45
From: Courtney Cavin <courtney.cavin@sonymobile.com>
Date: Wed, 27 Apr 2016 12:13:03 -0700
Subject: [PATCH 38/44] net: Add Qualcomm IPC router

Add an implementation of Qualcomm's IPC router protocol, used to
communicate with service providing remote processors.

Signed-off-by: Courtney Cavin <courtney.cavin@sonymobile.com>
Signed-off-by: Bjorn Andersson <bjorn.andersson@sonymobile.com>
[bjorn: Cope with 0 being a valid node id and implement RTM_NEWADDR]
Signed-off-by: Bjorn Andersson <bjorn.andersson@linaro.org>
Origin: https://patchwork.ozlabs.org/patch/615774/
---
 include/linux/socket.h    |    4 +-
 include/uapi/linux/qrtr.h |   12 +
 net/Kconfig               |    1 +
 net/Makefile              |    1 +
 net/qrtr/Kconfig          |   24 ++
 net/qrtr/Makefile         |    2 +
 net/qrtr/qrtr.c           | 1007 +++++++++++++++++++++++++++++++++++++++++++++
 net/qrtr/qrtr.h           |   31 ++
 net/qrtr/smd.c            |  117 ++++++
 9 files changed, 1198 insertions(+), 1 deletion(-)
 create mode 100644 include/uapi/linux/qrtr.h
 create mode 100644 net/qrtr/Kconfig
 create mode 100644 net/qrtr/Makefile
 create mode 100644 net/qrtr/qrtr.c
 create mode 100644 net/qrtr/qrtr.h
 create mode 100644 net/qrtr/smd.c

diff --git a/include/linux/socket.h b/include/linux/socket.h
index 4e1ea53aa329..dbd81e7f21fd 100644
--- a/include/linux/socket.h
+++ b/include/linux/socket.h
@@ -201,8 +201,9 @@ struct ucred {
 #define AF_NFC		39	/* NFC sockets			*/
 #define AF_VSOCK	40	/* vSockets			*/
 #define AF_KCM		41	/* Kernel Connection Multiplexor*/
+#define AF_QIPCRTR	42	/* Qualcomm IPC Router          */
 
-#define AF_MAX		42	/* For now.. */
+#define AF_MAX		43	/* For now.. */
 
 /* Protocol families, same as address families. */
 #define PF_UNSPEC	AF_UNSPEC
@@ -249,6 +250,7 @@ struct ucred {
 #define PF_NFC		AF_NFC
 #define PF_VSOCK	AF_VSOCK
 #define PF_KCM		AF_KCM
+#define PF_QIPCRTR	AF_QIPCRTR
 #define PF_MAX		AF_MAX
 
 /* Maximum queue length specifiable by listen.  */
diff --git a/include/uapi/linux/qrtr.h b/include/uapi/linux/qrtr.h
new file mode 100644
index 000000000000..66c0748d26e2
--- /dev/null
+++ b/include/uapi/linux/qrtr.h
@@ -0,0 +1,12 @@
+#ifndef _LINUX_QRTR_H
+#define _LINUX_QRTR_H
+
+#include <linux/socket.h>
+
+struct sockaddr_qrtr {
+	__kernel_sa_family_t sq_family;
+	__u32 sq_node;
+	__u32 sq_port;
+};
+
+#endif /* _LINUX_QRTR_H */
diff --git a/net/Kconfig b/net/Kconfig
index b8439e61f9a0..1c9fda1c602d 100644
--- a/net/Kconfig
+++ b/net/Kconfig
@@ -233,6 +233,7 @@ source "net/mpls/Kconfig"
 source "net/hsr/Kconfig"
 source "net/switchdev/Kconfig"
 source "net/l3mdev/Kconfig"
+source "net/qrtr/Kconfig"
 
 config RPS
 	bool
diff --git a/net/Makefile b/net/Makefile
index 81d14119eab5..bdd14553a774 100644
--- a/net/Makefile
+++ b/net/Makefile
@@ -78,3 +78,4 @@ endif
 ifneq ($(CONFIG_NET_L3_MASTER_DEV),)
 obj-y				+= l3mdev/
 endif
+obj-$(CONFIG_QRTR)		+= qrtr/
diff --git a/net/qrtr/Kconfig b/net/qrtr/Kconfig
new file mode 100644
index 000000000000..0c2619d068bd
--- /dev/null
+++ b/net/qrtr/Kconfig
@@ -0,0 +1,24 @@
+# Qualcomm IPC Router configuration
+#
+
+config QRTR
+	bool "Qualcomm IPC Router support"
+	depends on ARCH_QCOM || COMPILE_TEST
+	---help---
+	  Say Y if you intend to use Qualcomm IPC router protocol.  The
+	  protocol is used to communicate with services provided by other
+	  hardware blocks in the system.
+
+	  In order to do service lookups, a userspace daemon is required to
+	  maintain a service listing.
+
+if QRTR
+
+config QRTR_SMD
+	tristate "SMD IPC Router channels"
+	depends on QCOM_SMD || COMPILE_TEST
+	---help---
+	  Say Y here to support SMD based ipcrouter channels.  SMD is the
+	  most common transport for IPC Router.
+
+endif # QRTR
diff --git a/net/qrtr/Makefile b/net/qrtr/Makefile
new file mode 100644
index 000000000000..e282a84ffc5c
--- /dev/null
+++ b/net/qrtr/Makefile
@@ -0,0 +1,2 @@
+obj-y := qrtr.o
+obj-$(CONFIG_QRTR_SMD) += smd.o
diff --git a/net/qrtr/qrtr.c b/net/qrtr/qrtr.c
new file mode 100644
index 000000000000..c985ecbe9bd6
--- /dev/null
+++ b/net/qrtr/qrtr.c
@@ -0,0 +1,1007 @@
+/*
+ * Copyright (c) 2015, Sony Mobile Communications Inc.
+ * Copyright (c) 2013, The Linux Foundation. All rights reserved.
+ *
+ * This program is free software; you can redistribute it and/or modify
+ * it under the terms of the GNU General Public License version 2 and
+ * only version 2 as published by the Free Software Foundation.
+ *
+ * This program is distributed in the hope that it will be useful,
+ * but WITHOUT ANY WARRANTY; without even the implied warranty of
+ * MERCHANTABILITY or FITNESS FOR A PARTICULAR PURPOSE.  See the
+ * GNU General Public License for more details.
+ */
+#include <linux/module.h>
+#include <linux/netlink.h>
+#include <linux/qrtr.h>
+#include <linux/termios.h>	/* For TIOCINQ/OUTQ */
+
+#include <net/sock.h>
+
+#include "qrtr.h"
+
+#define QRTR_PROTO_VER 1
+
+/* auto-bind range */
+#define QRTR_MIN_EPH_SOCKET 0x4000
+#define QRTR_MAX_EPH_SOCKET 0x7fff
+
+enum qrtr_pkt_type {
+	QRTR_TYPE_DATA		= 1,
+	QRTR_TYPE_HELLO		= 2,
+	QRTR_TYPE_BYE		= 3,
+	QRTR_TYPE_NEW_SERVER	= 4,
+	QRTR_TYPE_DEL_SERVER	= 5,
+	QRTR_TYPE_DEL_CLIENT	= 6,
+	QRTR_TYPE_RESUME_TX	= 7,
+	QRTR_TYPE_EXIT		= 8,
+	QRTR_TYPE_PING		= 9,
+};
+
+/**
+ * struct qrtr_hdr - (I|R)PCrouter packet header
+ * @version: protocol version
+ * @type: packet type; one of QRTR_TYPE_*
+ * @src_node_id: source node
+ * @src_port_id: source port
+ * @confirm_rx: boolean; whether a resume-tx packet should be send in reply
+ * @size: length of packet, excluding this header
+ * @dst_node_id: destination node
+ * @dst_port_id: destination port
+ */
+struct qrtr_hdr {
+	__le32 version;
+	__le32 type;
+	__le32 src_node_id;
+	__le32 src_port_id;
+	__le32 confirm_rx;
+	__le32 size;
+	__le32 dst_node_id;
+	__le32 dst_port_id;
+} __packed;
+
+#define QRTR_HDR_SIZE sizeof(struct qrtr_hdr)
+#define QRTR_NODE_BCAST ((unsigned int)-1)
+#define QRTR_PORT_CTRL ((unsigned int)-2)
+
+struct qrtr_sock {
+	/* WARNING: sk must be the first member */
+	struct sock sk;
+	struct sockaddr_qrtr us;
+	struct sockaddr_qrtr peer;
+};
+
+static inline struct qrtr_sock *qrtr_sk(struct sock *sk)
+{
+	BUILD_BUG_ON(offsetof(struct qrtr_sock, sk) != 0);
+	return container_of(sk, struct qrtr_sock, sk);
+}
+
+static unsigned int qrtr_local_nid = -1;
+
+/* for node ids */
+static RADIX_TREE(qrtr_nodes, GFP_KERNEL);
+/* broadcast list */
+static LIST_HEAD(qrtr_all_nodes);
+/* lock for qrtr_nodes, qrtr_all_nodes and node reference */
+static DEFINE_MUTEX(qrtr_node_lock);
+
+/* local port allocation management */
+static DEFINE_IDR(qrtr_ports);
+static DEFINE_MUTEX(qrtr_port_lock);
+
+/**
+ * struct qrtr_node - endpoint node
+ * @ep_lock: lock for endpoint management and callbacks
+ * @ep: endpoint
+ * @ref: reference count for node
+ * @nid: node id
+ * @rx_queue: receive queue
+ * @work: scheduled work struct for recv work
+ * @item: list item for broadcast list
+ */
+struct qrtr_node {
+	struct mutex ep_lock;
+	struct qrtr_endpoint *ep;
+	struct kref ref;
+	unsigned int nid;
+
+	struct sk_buff_head rx_queue;
+	struct work_struct work;
+	struct list_head item;
+};
+
+/* Release node resources and free the node.
+ *
+ * Do not call directly, use qrtr_node_release.  To be used with
+ * kref_put_mutex.  As such, the node mutex is expected to be locked on call.
+ */
+static void __qrtr_node_release(struct kref *kref)
+{
+	struct qrtr_node *node = container_of(kref, struct qrtr_node, ref);
+
+	if (node->nid != QRTR_EP_NID_AUTO)
+		radix_tree_delete(&qrtr_nodes, node->nid);
+
+	list_del(&node->item);
+	mutex_unlock(&qrtr_node_lock);
+
+	skb_queue_purge(&node->rx_queue);
+	kfree(node);
+}
+
+/* Increment reference to node. */
+static struct qrtr_node *qrtr_node_acquire(struct qrtr_node *node)
+{
+	if (node)
+		kref_get(&node->ref);
+	return node;
+}
+
+/* Decrement reference to node and release as necessary. */
+static void qrtr_node_release(struct qrtr_node *node)
+{
+	if (!node)
+		return;
+	kref_put_mutex(&node->ref, __qrtr_node_release, &qrtr_node_lock);
+}
+
+/* Pass an outgoing packet socket buffer to the endpoint driver. */
+static int qrtr_node_enqueue(struct qrtr_node *node, struct sk_buff *skb)
+{
+	int rc = -ENODEV;
+
+	mutex_lock(&node->ep_lock);
+	if (node->ep)
+		rc = node->ep->xmit(node->ep, skb);
+	else
+		kfree_skb(skb);
+	mutex_unlock(&node->ep_lock);
+
+	return rc;
+}
+
+/* Lookup node by id.
+ *
+ * callers must release with qrtr_node_release()
+ */
+static struct qrtr_node *qrtr_node_lookup(unsigned int nid)
+{
+	struct qrtr_node *node;
+
+	mutex_lock(&qrtr_node_lock);
+	node = radix_tree_lookup(&qrtr_nodes, nid);
+	node = qrtr_node_acquire(node);
+	mutex_unlock(&qrtr_node_lock);
+
+	return node;
+}
+
+/* Assign node id to node.
+ *
+ * This is mostly useful for automatic node id assignment, based on
+ * the source id in the incoming packet.
+ */
+static void qrtr_node_assign(struct qrtr_node *node, unsigned int nid)
+{
+	if (node->nid != QRTR_EP_NID_AUTO || nid == QRTR_EP_NID_AUTO)
+		return;
+
+	mutex_lock(&qrtr_node_lock);
+	radix_tree_insert(&qrtr_nodes, nid, node);
+	node->nid = nid;
+	mutex_unlock(&qrtr_node_lock);
+}
+
+/**
+ * qrtr_endpoint_post() - post incoming data
+ * @ep: endpoint handle
+ * @data: data pointer
+ * @len: size of data in bytes
+ *
+ * Return: 0 on success; negative error code on failure
+ */
+int qrtr_endpoint_post(struct qrtr_endpoint *ep, const void *data, size_t len)
+{
+	struct qrtr_node *node = ep->node;
+	const struct qrtr_hdr *phdr = data;
+	struct sk_buff *skb;
+	unsigned int psize;
+	unsigned int size;
+	unsigned int type;
+	unsigned int ver;
+	unsigned int dst;
+
+	if (len < QRTR_HDR_SIZE || len & 3)
+		return -EINVAL;
+
+	ver = le32_to_cpu(phdr->version);
+	size = le32_to_cpu(phdr->size);
+	type = le32_to_cpu(phdr->type);
+	dst = le32_to_cpu(phdr->dst_port_id);
+
+	psize = (size + 3) & ~3;
+
+	if (ver != QRTR_PROTO_VER)
+		return -EINVAL;
+
+	if (len != psize + QRTR_HDR_SIZE)
+		return -EINVAL;
+
+	if (dst != QRTR_PORT_CTRL && type != QRTR_TYPE_DATA)
+		return -EINVAL;
+
+	skb = netdev_alloc_skb(NULL, len);
+	if (!skb)
+		return -ENOMEM;
+
+	skb_reset_transport_header(skb);
+	memcpy(skb_put(skb, len), data, len);
+
+	skb_queue_tail(&node->rx_queue, skb);
+	schedule_work(&node->work);
+
+	return 0;
+}
+EXPORT_SYMBOL_GPL(qrtr_endpoint_post);
+
+/* Allocate and construct a resume-tx packet. */
+static struct sk_buff *qrtr_alloc_resume_tx(u32 src_node,
+					    u32 dst_node, u32 port)
+{
+	const int pkt_len = 20;
+	struct qrtr_hdr *hdr;
+	struct sk_buff *skb;
+	u32 *buf;
+
+	skb = alloc_skb(QRTR_HDR_SIZE + pkt_len, GFP_KERNEL);
+	if (!skb)
+		return NULL;
+	skb_reset_transport_header(skb);
+
+	hdr = (struct qrtr_hdr *)skb_put(skb, QRTR_HDR_SIZE);
+	hdr->version = cpu_to_le32(QRTR_PROTO_VER);
+	hdr->type = cpu_to_le32(QRTR_TYPE_RESUME_TX);
+	hdr->src_node_id = cpu_to_le32(src_node);
+	hdr->src_port_id = cpu_to_le32(QRTR_PORT_CTRL);
+	hdr->confirm_rx = cpu_to_le32(0);
+	hdr->size = cpu_to_le32(pkt_len);
+	hdr->dst_node_id = cpu_to_le32(dst_node);
+	hdr->dst_port_id = cpu_to_le32(QRTR_PORT_CTRL);
+
+	buf = (u32 *)skb_put(skb, pkt_len);
+	memset(buf, 0, pkt_len);
+	buf[0] = cpu_to_le32(QRTR_TYPE_RESUME_TX);
+	buf[1] = cpu_to_le32(src_node);
+	buf[2] = cpu_to_le32(port);
+
+	return skb;
+}
+
+static struct qrtr_sock *qrtr_port_lookup(int port);
+static void qrtr_port_put(struct qrtr_sock *ipc);
+
+/* Handle and route a received packet.
+ *
+ * This will auto-reply with resume-tx packet as necessary.
+ */
+static void qrtr_node_rx_work(struct work_struct *work)
+{
+	struct qrtr_node *node = container_of(work, struct qrtr_node, work);
+	struct sk_buff *skb;
+
+	while ((skb = skb_dequeue(&node->rx_queue)) != NULL) {
+		const struct qrtr_hdr *phdr;
+		u32 dst_node, dst_port;
+		struct qrtr_sock *ipc;
+		u32 src_node;
+		int confirm;
+
+		phdr = (const struct qrtr_hdr *)skb_transport_header(skb);
+		src_node = le32_to_cpu(phdr->src_node_id);
+		dst_node = le32_to_cpu(phdr->dst_node_id);
+		dst_port = le32_to_cpu(phdr->dst_port_id);
+		confirm = !!phdr->confirm_rx;
+
+		qrtr_node_assign(node, src_node);
+
+		ipc = qrtr_port_lookup(dst_port);
+		if (!ipc) {
+			kfree_skb(skb);
+		} else {
+			if (sock_queue_rcv_skb(&ipc->sk, skb))
+				kfree_skb(skb);
+
+			qrtr_port_put(ipc);
+		}
+
+		if (confirm) {
+			skb = qrtr_alloc_resume_tx(dst_node, node->nid, dst_port);
+			if (!skb)
+				break;
+			if (qrtr_node_enqueue(node, skb))
+				break;
+		}
+	}
+}
+
+/**
+ * qrtr_endpoint_register() - register a new endpoint
+ * @ep: endpoint to register
+ * @nid: desired node id; may be QRTR_EP_NID_AUTO for auto-assignment
+ * Return: 0 on success; negative error code on failure
+ *
+ * The specified endpoint must have the xmit function pointer set on call.
+ */
+int qrtr_endpoint_register(struct qrtr_endpoint *ep, unsigned int nid)
+{
+	struct qrtr_node *node;
+
+	if (!ep || !ep->xmit)
+		return -EINVAL;
+
+	node = kzalloc(sizeof(*node), GFP_KERNEL);
+	if (!node)
+		return -ENOMEM;
+
+	INIT_WORK(&node->work, qrtr_node_rx_work);
+	kref_init(&node->ref);
+	mutex_init(&node->ep_lock);
+	skb_queue_head_init(&node->rx_queue);
+	node->nid = QRTR_EP_NID_AUTO;
+	node->ep = ep;
+
+	qrtr_node_assign(node, nid);
+
+	mutex_lock(&qrtr_node_lock);
+	list_add(&node->item, &qrtr_all_nodes);
+	mutex_unlock(&qrtr_node_lock);
+	ep->node = node;
+
+	return 0;
+}
+EXPORT_SYMBOL_GPL(qrtr_endpoint_register);
+
+/**
+ * qrtr_endpoint_unregister - unregister endpoint
+ * @ep: endpoint to unregister
+ */
+void qrtr_endpoint_unregister(struct qrtr_endpoint *ep)
+{
+	struct qrtr_node *node = ep->node;
+
+	mutex_lock(&node->ep_lock);
+	node->ep = NULL;
+	mutex_unlock(&node->ep_lock);
+
+	qrtr_node_release(node);
+	ep->node = NULL;
+}
+EXPORT_SYMBOL_GPL(qrtr_endpoint_unregister);
+
+/* Lookup socket by port.
+ *
+ * Callers must release with qrtr_port_put()
+ */
+static struct qrtr_sock *qrtr_port_lookup(int port)
+{
+	struct qrtr_sock *ipc;
+
+	if (port == QRTR_PORT_CTRL)
+		port = 0;
+
+	mutex_lock(&qrtr_port_lock);
+	ipc = idr_find(&qrtr_ports, port);
+	if (ipc)
+		sock_hold(&ipc->sk);
+	mutex_unlock(&qrtr_port_lock);
+
+	return ipc;
+}
+
+/* Release acquired socket. */
+static void qrtr_port_put(struct qrtr_sock *ipc)
+{
+	sock_put(&ipc->sk);
+}
+
+/* Remove port assignment. */
+static void qrtr_port_remove(struct qrtr_sock *ipc)
+{
+	int port = ipc->us.sq_port;
+
+	if (port == QRTR_PORT_CTRL)
+		port = 0;
+
+	__sock_put(&ipc->sk);
+
+	mutex_lock(&qrtr_port_lock);
+	idr_remove(&qrtr_ports, port);
+	mutex_unlock(&qrtr_port_lock);
+}
+
+/* Assign port number to socket.
+ *
+ * Specify port in the integer pointed to by port, and it will be adjusted
+ * on return as necesssary.
+ *
+ * Port may be:
+ *   0: Assign ephemeral port in [QRTR_MIN_EPH_SOCKET, QRTR_MAX_EPH_SOCKET]
+ *   <QRTR_MIN_EPH_SOCKET: Specified; requires CAP_NET_ADMIN
+ *   >QRTR_MIN_EPH_SOCKET: Specified; available to all
+ */
+static int qrtr_port_assign(struct qrtr_sock *ipc, int *port)
+{
+	int rc;
+
+	mutex_lock(&qrtr_port_lock);
+	if (!*port) {
+		rc = idr_alloc(&qrtr_ports, ipc,
+			       QRTR_MIN_EPH_SOCKET, QRTR_MAX_EPH_SOCKET + 1,
+			       GFP_ATOMIC);
+		if (rc >= 0)
+			*port = rc;
+	} else if (*port < QRTR_MIN_EPH_SOCKET && !capable(CAP_NET_ADMIN)) {
+		rc = -EACCES;
+	} else if (*port == QRTR_PORT_CTRL) {
+		rc = idr_alloc(&qrtr_ports, ipc, 0, 1, GFP_ATOMIC);
+	} else {
+		rc = idr_alloc(&qrtr_ports, ipc, *port, *port + 1, GFP_ATOMIC);
+		if (rc >= 0)
+			*port = rc;
+	}
+	mutex_unlock(&qrtr_port_lock);
+
+	if (rc == -ENOSPC)
+		return -EADDRINUSE;
+	else if (rc < 0)
+		return rc;
+
+	sock_hold(&ipc->sk);
+
+	return 0;
+}
+
+/* Bind socket to address.
+ *
+ * Socket should be locked upon call.
+ */
+static int __qrtr_bind(struct socket *sock,
+		       const struct sockaddr_qrtr *addr, int zapped)
+{
+	struct qrtr_sock *ipc = qrtr_sk(sock->sk);
+	struct sock *sk = sock->sk;
+	int port;
+	int rc;
+
+	/* rebinding ok */
+	if (!zapped && addr->sq_port == ipc->us.sq_port)
+		return 0;
+
+	port = addr->sq_port;
+	rc = qrtr_port_assign(ipc, &port);
+	if (rc)
+		return rc;
+
+	/* unbind previous, if any */
+	if (!zapped)
+		qrtr_port_remove(ipc);
+	ipc->us.sq_port = port;
+
+	sock_reset_flag(sk, SOCK_ZAPPED);
+
+	return 0;
+}
+
+/* Auto bind to an ephemeral port. */
+static int qrtr_autobind(struct socket *sock)
+{
+	struct sock *sk = sock->sk;
+	struct sockaddr_qrtr addr;
+
+	if (!sock_flag(sk, SOCK_ZAPPED))
+		return 0;
+
+	addr.sq_family = AF_QIPCRTR;
+	addr.sq_node = qrtr_local_nid;
+	addr.sq_port = 0;
+
+	return __qrtr_bind(sock, &addr, 1);
+}
+
+/* Bind socket to specified sockaddr. */
+static int qrtr_bind(struct socket *sock, struct sockaddr *saddr, int len)
+{
+	DECLARE_SOCKADDR(struct sockaddr_qrtr *, addr, saddr);
+	struct qrtr_sock *ipc = qrtr_sk(sock->sk);
+	struct sock *sk = sock->sk;
+	int rc;
+
+	if (len < sizeof(*addr) || addr->sq_family != AF_QIPCRTR)
+		return -EINVAL;
+
+	if (addr->sq_node != ipc->us.sq_node)
+		return -EINVAL;
+
+	lock_sock(sk);
+	rc = __qrtr_bind(sock, addr, sock_flag(sk, SOCK_ZAPPED));
+	release_sock(sk);
+
+	return rc;
+}
+
+/* Queue packet to local peer socket. */
+static int qrtr_local_enqueue(struct qrtr_node *node, struct sk_buff *skb)
+{
+	const struct qrtr_hdr *phdr;
+	struct qrtr_sock *ipc;
+
+	phdr = (const struct qrtr_hdr *)skb_transport_header(skb);
+
+	ipc = qrtr_port_lookup(le32_to_cpu(phdr->dst_port_id));
+	if (!ipc || &ipc->sk == skb->sk) { /* do not send to self */
+		kfree_skb(skb);
+		return -ENODEV;
+	}
+
+	if (sock_queue_rcv_skb(&ipc->sk, skb)) {
+		qrtr_port_put(ipc);
+		kfree_skb(skb);
+		return -ENOSPC;
+	}
+
+	qrtr_port_put(ipc);
+
+	return 0;
+}
+
+/* Queue packet for broadcast. */
+static int qrtr_bcast_enqueue(struct qrtr_node *node, struct sk_buff *skb)
+{
+	struct sk_buff *skbn;
+
+	mutex_lock(&qrtr_node_lock);
+	list_for_each_entry(node, &qrtr_all_nodes, item) {
+		skbn = skb_clone(skb, GFP_KERNEL);
+		if (!skbn)
+			break;
+		skb_set_owner_w(skbn, skb->sk);
+		qrtr_node_enqueue(node, skbn);
+	}
+	mutex_unlock(&qrtr_node_lock);
+
+	qrtr_local_enqueue(node, skb);
+
+	return 0;
+}
+
+static int qrtr_sendmsg(struct socket *sock, struct msghdr *msg, size_t len)
+{
+	DECLARE_SOCKADDR(struct sockaddr_qrtr *, addr, msg->msg_name);
+	int (*enqueue_fn)(struct qrtr_node *, struct sk_buff *);
+	struct qrtr_sock *ipc = qrtr_sk(sock->sk);
+	struct sock *sk = sock->sk;
+	struct qrtr_node *node;
+	struct qrtr_hdr *hdr;
+	struct sk_buff *skb;
+	size_t plen;
+	int rc;
+
+	if (msg->msg_flags & ~(MSG_DONTWAIT))
+		return -EINVAL;
+
+	if (len > 65535)
+		return -EMSGSIZE;
+
+	lock_sock(sk);
+
+	if (addr) {
+		if (msg->msg_namelen < sizeof(*addr)) {
+			release_sock(sk);
+			return -EINVAL;
+		}
+
+		if (addr->sq_family != AF_QIPCRTR) {
+			release_sock(sk);
+			return -EINVAL;
+		}
+
+		rc = qrtr_autobind(sock);
+		if (rc) {
+			release_sock(sk);
+			return rc;
+		}
+	} else if (sk->sk_state == TCP_ESTABLISHED) {
+		addr = &ipc->peer;
+	} else {
+		release_sock(sk);
+		return -ENOTCONN;
+	}
+
+	node = NULL;
+	if (addr->sq_node == QRTR_NODE_BCAST) {
+		enqueue_fn = qrtr_bcast_enqueue;
+	} else if (addr->sq_node == ipc->us.sq_node) {
+		enqueue_fn = qrtr_local_enqueue;
+	} else {
+		enqueue_fn = qrtr_node_enqueue;
+		node = qrtr_node_lookup(addr->sq_node);
+		if (!node) {
+			release_sock(sk);
+			return -ECONNRESET;
+		}
+	}
+
+	plen = (len + 3) & ~3;
+	skb = sock_alloc_send_skb(sk, plen + QRTR_HDR_SIZE,
+				  msg->msg_flags & MSG_DONTWAIT, &rc);
+	if (!skb)
+		goto out_node;
+
+	skb_reset_transport_header(skb);
+	skb_put(skb, len + QRTR_HDR_SIZE);
+
+	hdr = (struct qrtr_hdr *)skb_transport_header(skb);
+	hdr->version = cpu_to_le32(QRTR_PROTO_VER);
+	hdr->src_node_id = cpu_to_le32(ipc->us.sq_node);
+	hdr->src_port_id = cpu_to_le32(ipc->us.sq_port);
+	hdr->confirm_rx = cpu_to_le32(0);
+	hdr->size = cpu_to_le32(len);
+	hdr->dst_node_id = cpu_to_le32(addr->sq_node);
+	hdr->dst_port_id = cpu_to_le32(addr->sq_port);
+
+	rc = skb_copy_datagram_from_iter(skb, QRTR_HDR_SIZE,
+					 &msg->msg_iter, len);
+	if (rc) {
+		kfree_skb(skb);
+		goto out_node;
+	}
+
+	if (plen != len) {
+		skb_pad(skb, plen - len);
+		skb_put(skb, plen - len);
+	}
+
+	if (ipc->us.sq_port == QRTR_PORT_CTRL) {
+		if (len < 4) {
+			rc = -EINVAL;
+			kfree_skb(skb);
+			goto out_node;
+		}
+
+		/* control messages already require the type as 'command' */
+		skb_copy_bits(skb, QRTR_HDR_SIZE, &hdr->type, 4);
+	} else {
+		hdr->type = cpu_to_le32(QRTR_TYPE_DATA);
+	}
+
+	rc = enqueue_fn(node, skb);
+	if (rc >= 0)
+		rc = len;
+
+out_node:
+	qrtr_node_release(node);
+	release_sock(sk);
+
+	return rc;
+}
+
+static int qrtr_recvmsg(struct socket *sock, struct msghdr *msg,
+			size_t size, int flags)
+{
+	DECLARE_SOCKADDR(struct sockaddr_qrtr *, addr, msg->msg_name);
+	const struct qrtr_hdr *phdr;
+	struct sock *sk = sock->sk;
+	struct sk_buff *skb;
+	int copied, rc;
+
+	lock_sock(sk);
+
+	if (sock_flag(sk, SOCK_ZAPPED)) {
+		release_sock(sk);
+		return -EADDRNOTAVAIL;
+	}
+
+	skb = skb_recv_datagram(sk, flags & ~MSG_DONTWAIT,
+				flags & MSG_DONTWAIT, &rc);
+	if (!skb) {
+		release_sock(sk);
+		return rc;
+	}
+
+	phdr = (const struct qrtr_hdr *)skb_transport_header(skb);
+	copied = le32_to_cpu(phdr->size);
+	if (copied > size) {
+		copied = size;
+		msg->msg_flags |= MSG_TRUNC;
+	}
+
+	rc = skb_copy_datagram_msg(skb, QRTR_HDR_SIZE, msg, copied);
+	if (rc < 0)
+		goto out;
+	rc = copied;
+
+	if (addr) {
+		addr->sq_family = AF_QIPCRTR;
+		addr->sq_node = le32_to_cpu(phdr->src_node_id);
+		addr->sq_port = le32_to_cpu(phdr->src_port_id);
+		msg->msg_namelen = sizeof(*addr);
+	}
+
+out:
+	skb_free_datagram(sk, skb);
+	release_sock(sk);
+
+	return rc;
+}
+
+static int qrtr_connect(struct socket *sock, struct sockaddr *saddr,
+			int len, int flags)
+{
+	DECLARE_SOCKADDR(struct sockaddr_qrtr *, addr, saddr);
+	struct qrtr_sock *ipc = qrtr_sk(sock->sk);
+	struct sock *sk = sock->sk;
+	int rc;
+
+	if (len < sizeof(*addr) || addr->sq_family != AF_QIPCRTR)
+		return -EINVAL;
+
+	lock_sock(sk);
+
+	sk->sk_state = TCP_CLOSE;
+	sock->state = SS_UNCONNECTED;
+
+	rc = qrtr_autobind(sock);
+	if (rc) {
+		release_sock(sk);
+		return rc;
+	}
+
+	ipc->peer = *addr;
+	sock->state = SS_CONNECTED;
+	sk->sk_state = TCP_ESTABLISHED;
+
+	release_sock(sk);
+
+	return 0;
+}
+
+static int qrtr_getname(struct socket *sock, struct sockaddr *saddr,
+			int *len, int peer)
+{
+	struct qrtr_sock *ipc = qrtr_sk(sock->sk);
+	struct sockaddr_qrtr qaddr;
+	struct sock *sk = sock->sk;
+
+	lock_sock(sk);
+	if (peer) {
+		if (sk->sk_state != TCP_ESTABLISHED) {
+			release_sock(sk);
+			return -ENOTCONN;
+		}
+
+		qaddr = ipc->peer;
+	} else {
+		qaddr = ipc->us;
+	}
+	release_sock(sk);
+
+	*len = sizeof(qaddr);
+	qaddr.sq_family = AF_QIPCRTR;
+
+	memcpy(saddr, &qaddr, sizeof(qaddr));
+
+	return 0;
+}
+
+static int qrtr_ioctl(struct socket *sock, unsigned int cmd, unsigned long arg)
+{
+	void __user *argp = (void __user *)arg;
+	struct qrtr_sock *ipc = qrtr_sk(sock->sk);
+	struct sock *sk = sock->sk;
+	struct sockaddr_qrtr *sq;
+	struct sk_buff *skb;
+	struct ifreq ifr;
+	long len = 0;
+	int rc = 0;
+
+	lock_sock(sk);
+
+	switch (cmd) {
+	case TIOCOUTQ:
+		len = sk->sk_sndbuf - sk_wmem_alloc_get(sk);
+		if (len < 0)
+			len = 0;
+		rc = put_user(len, (int __user *)argp);
+		break;
+	case TIOCINQ:
+		skb = skb_peek(&sk->sk_receive_queue);
+		if (skb)
+			len = skb->len - QRTR_HDR_SIZE;
+		rc = put_user(len, (int __user *)argp);
+		break;
+	case SIOCGIFADDR:
+		if (copy_from_user(&ifr, argp, sizeof(ifr))) {
+			rc = -EFAULT;
+			break;
+		}
+
+		sq = (struct sockaddr_qrtr *)&ifr.ifr_addr;
+		*sq = ipc->us;
+		if (copy_to_user(argp, &ifr, sizeof(ifr))) {
+			rc = -EFAULT;
+			break;
+		}
+		break;
+	case SIOCGSTAMP:
+		rc = sock_get_timestamp(sk, argp);
+		break;
+	case SIOCADDRT:
+	case SIOCDELRT:
+	case SIOCSIFADDR:
+	case SIOCGIFDSTADDR:
+	case SIOCSIFDSTADDR:
+	case SIOCGIFBRDADDR:
+	case SIOCSIFBRDADDR:
+	case SIOCGIFNETMASK:
+	case SIOCSIFNETMASK:
+		rc = -EINVAL;
+		break;
+	default:
+		rc = -ENOIOCTLCMD;
+		break;
+	}
+
+	release_sock(sk);
+
+	return rc;
+}
+
+static int qrtr_release(struct socket *sock)
+{
+	struct sock *sk = sock->sk;
+	struct qrtr_sock *ipc;
+
+	if (!sk)
+		return 0;
+
+	lock_sock(sk);
+
+	ipc = qrtr_sk(sk);
+	sk->sk_shutdown = SHUTDOWN_MASK;
+	if (!sock_flag(sk, SOCK_DEAD))
+		sk->sk_state_change(sk);
+
+	sock_set_flag(sk, SOCK_DEAD);
+	sock->sk = NULL;
+
+	if (!sock_flag(sk, SOCK_ZAPPED))
+		qrtr_port_remove(ipc);
+
+	skb_queue_purge(&sk->sk_receive_queue);
+
+	release_sock(sk);
+	sock_put(sk);
+
+	return 0;
+}
+
+static const struct proto_ops qrtr_proto_ops = {
+	.owner		= THIS_MODULE,
+	.family		= AF_QIPCRTR,
+	.bind		= qrtr_bind,
+	.connect	= qrtr_connect,
+	.socketpair	= sock_no_socketpair,
+	.accept		= sock_no_accept,
+	.listen		= sock_no_listen,
+	.sendmsg	= qrtr_sendmsg,
+	.recvmsg	= qrtr_recvmsg,
+	.getname	= qrtr_getname,
+	.ioctl		= qrtr_ioctl,
+	.poll		= datagram_poll,
+	.shutdown	= sock_no_shutdown,
+	.setsockopt	= sock_no_setsockopt,
+	.getsockopt	= sock_no_getsockopt,
+	.release	= qrtr_release,
+	.mmap		= sock_no_mmap,
+	.sendpage	= sock_no_sendpage,
+};
+
+static struct proto qrtr_proto = {
+	.name		= "QIPCRTR",
+	.owner		= THIS_MODULE,
+	.obj_size	= sizeof(struct qrtr_sock),
+};
+
+static int qrtr_create(struct net *net, struct socket *sock,
+		       int protocol, int kern)
+{
+	struct qrtr_sock *ipc;
+	struct sock *sk;
+
+	if (sock->type != SOCK_DGRAM)
+		return -EPROTOTYPE;
+
+	sk = sk_alloc(net, AF_QIPCRTR, GFP_KERNEL, &qrtr_proto, kern);
+	if (!sk)
+		return -ENOMEM;
+
+	sock_set_flag(sk, SOCK_ZAPPED);
+
+	sock_init_data(sock, sk);
+	sock->ops = &qrtr_proto_ops;
+
+	ipc = qrtr_sk(sk);
+	ipc->us.sq_family = AF_QIPCRTR;
+	ipc->us.sq_node = qrtr_local_nid;
+	ipc->us.sq_port = 0;
+
+	return 0;
+}
+
+static const struct nla_policy qrtr_policy[IFA_MAX + 1] = {
+	[IFA_LOCAL] = { .type = NLA_U32 },
+};
+
+static int qrtr_addr_doit(struct sk_buff *skb, struct nlmsghdr *nlh)
+{
+	struct nlattr *tb[IFA_MAX + 1];
+	struct ifaddrmsg *ifm;
+	int rc;
+
+	if (!netlink_capable(skb, CAP_NET_ADMIN))
+		return -EPERM;
+
+	if (!netlink_capable(skb, CAP_SYS_ADMIN))
+		return -EPERM;
+
+	ASSERT_RTNL();
+
+	rc = nlmsg_parse(nlh, sizeof(*ifm), tb, IFA_MAX, qrtr_policy);
+	if (rc < 0)
+		return rc;
+
+	ifm = nlmsg_data(nlh);
+	if (!tb[IFA_LOCAL])
+		return -EINVAL;
+
+	qrtr_local_nid = nla_get_u32(tb[IFA_LOCAL]);
+	return 0;
+}
+
+static const struct net_proto_family qrtr_family = {
+	.owner	= THIS_MODULE,
+	.family	= AF_QIPCRTR,
+	.create	= qrtr_create,
+};
+
+static int __init qrtr_proto_init(void)
+{
+	int rc;
+
+	rc = proto_register(&qrtr_proto, 1);
+	if (rc)
+		return rc;
+
+	rc = sock_register(&qrtr_family);
+	if (rc) {
+		proto_unregister(&qrtr_proto);
+		return rc;
+	}
+
+	rtnl_register(PF_QIPCRTR, RTM_NEWADDR, qrtr_addr_doit, NULL, NULL);
+
+	return 0;
+}
+module_init(qrtr_proto_init);
+
+static void __exit qrtr_proto_fini(void)
+{
+	rtnl_unregister(PF_QIPCRTR, RTM_NEWADDR);
+	sock_unregister(qrtr_family.family);
+	proto_unregister(&qrtr_proto);
+}
+module_exit(qrtr_proto_fini);
+
+MODULE_DESCRIPTION("Qualcomm IPC-router driver");
+MODULE_LICENSE("GPL v2");
diff --git a/net/qrtr/qrtr.h b/net/qrtr/qrtr.h
new file mode 100644
index 000000000000..2b848718f8fe
--- /dev/null
+++ b/net/qrtr/qrtr.h
@@ -0,0 +1,31 @@
+#ifndef __QRTR_H_
+#define __QRTR_H_
+
+#include <linux/types.h>
+
+struct sk_buff;
+
+/* endpoint node id auto assignment */
+#define QRTR_EP_NID_AUTO (-1)
+
+/**
+ * struct qrtr_endpoint - endpoint handle
+ * @xmit: Callback for outgoing packets
+ *
+ * The socket buffer passed to the xmit function becomes owned by the endpoint
+ * driver.  As such, when the driver is done with the buffer, it should
+ * call kfree_skb() on failure, or consume_skb() on success.
+ */
+struct qrtr_endpoint {
+	int (*xmit)(struct qrtr_endpoint *ep, struct sk_buff *skb);
+	/* private: not for endpoint use */
+	struct qrtr_node *node;
+};
+
+int qrtr_endpoint_register(struct qrtr_endpoint *ep, unsigned int nid);
+
+void qrtr_endpoint_unregister(struct qrtr_endpoint *ep);
+
+int qrtr_endpoint_post(struct qrtr_endpoint *ep, const void *data, size_t len);
+
+#endif
diff --git a/net/qrtr/smd.c b/net/qrtr/smd.c
new file mode 100644
index 000000000000..84ebce73aa23
--- /dev/null
+++ b/net/qrtr/smd.c
@@ -0,0 +1,117 @@
+/*
+ * Copyright (c) 2015, Sony Mobile Communications Inc.
+ * Copyright (c) 2013, The Linux Foundation. All rights reserved.
+ *
+ * This program is free software; you can redistribute it and/or modify
+ * it under the terms of the GNU General Public License version 2 and
+ * only version 2 as published by the Free Software Foundation.
+ *
+ * This program is distributed in the hope that it will be useful,
+ * but WITHOUT ANY WARRANTY; without even the implied warranty of
+ * MERCHANTABILITY or FITNESS FOR A PARTICULAR PURPOSE.  See the
+ * GNU General Public License for more details.
+ */
+
+#include <linux/module.h>
+#include <linux/skbuff.h>
+#include <linux/soc/qcom/smd.h>
+
+#include "qrtr.h"
+
+struct qrtr_smd_dev {
+	struct qrtr_endpoint ep;
+	struct qcom_smd_channel *channel;
+};
+
+/* from smd to qrtr */
+static int qcom_smd_qrtr_callback(struct qcom_smd_device *sdev,
+				  const void *data, size_t len)
+{
+	struct qrtr_smd_dev *qdev = dev_get_drvdata(&sdev->dev);
+	int rc;
+
+	if (!qdev)
+		return -EAGAIN;
+
+	rc = qrtr_endpoint_post(&qdev->ep, data, len);
+	if (rc == -EINVAL) {
+		dev_err(&sdev->dev, "invalid ipcrouter packet\n");
+		/* return 0 to let smd drop the packet */
+		rc = 0;
+	}
+
+	return rc;
+}
+
+/* from qrtr to smd */
+static int qcom_smd_qrtr_send(struct qrtr_endpoint *ep, struct sk_buff *skb)
+{
+	struct qrtr_smd_dev *qdev = container_of(ep, struct qrtr_smd_dev, ep);
+	int rc;
+
+	rc = skb_linearize(skb);
+	if (rc)
+		goto out;
+
+	rc = qcom_smd_send(qdev->channel, skb->data, skb->len);
+
+out:
+	if (rc)
+		kfree_skb(skb);
+	else
+		consume_skb(skb);
+	return rc;
+}
+
+static int qcom_smd_qrtr_probe(struct qcom_smd_device *sdev)
+{
+	struct qrtr_smd_dev *qdev;
+	int rc;
+
+	qdev = devm_kzalloc(&sdev->dev, sizeof(*qdev), GFP_KERNEL);
+	if (!qdev)
+		return -ENOMEM;
+
+	qdev->channel = sdev->channel;
+	qdev->ep.xmit = qcom_smd_qrtr_send;
+
+	rc = qrtr_endpoint_register(&qdev->ep, QRTR_EP_NID_AUTO);
+	if (rc)
+		return rc;
+
+	dev_set_drvdata(&sdev->dev, qdev);
+
+	dev_dbg(&sdev->dev, "Qualcomm SMD QRTR driver probed\n");
+
+	return 0;
+}
+
+static void qcom_smd_qrtr_remove(struct qcom_smd_device *sdev)
+{
+	struct qrtr_smd_dev *qdev = dev_get_drvdata(&sdev->dev);
+
+	qrtr_endpoint_unregister(&qdev->ep);
+
+	dev_set_drvdata(&sdev->dev, NULL);
+}
+
+static const struct qcom_smd_id qcom_smd_qrtr_smd_match[] = {
+	{ "IPCRTR" },
+	{}
+};
+
+static struct qcom_smd_driver qcom_smd_qrtr_driver = {
+	.probe = qcom_smd_qrtr_probe,
+	.remove = qcom_smd_qrtr_remove,
+	.callback = qcom_smd_qrtr_callback,
+	.smd_match_table = qcom_smd_qrtr_smd_match,
+	.driver = {
+		.name = "qcom_smd_qrtr",
+		.owner = THIS_MODULE,
+	},
+};
+
+module_qcom_smd_driver(qcom_smd_qrtr_driver);
+
+MODULE_DESCRIPTION("Qualcomm IPC-Router SMD interface driver");
+MODULE_LICENSE("GPL v2");
-- 
2.13.0
<|MERGE_RESOLUTION|>--- conflicted
+++ resolved
@@ -1,8 +1,4 @@
-<<<<<<< HEAD
-From 6131c2f3e236ddeda4b284d44e850a1dbe7ff202 Mon Sep 17 00:00:00 2001
-=======
 From 77c0cfd6d63b85ccb47b236114848af1bd542fbb Mon Sep 17 00:00:00 2001
->>>>>>> 58269a45
 From: Courtney Cavin <courtney.cavin@sonymobile.com>
 Date: Wed, 27 Apr 2016 12:13:03 -0700
 Subject: [PATCH 38/44] net: Add Qualcomm IPC router
