<<<<<<< HEAD
From df312baac9b81641cc79beef2296ff326afa3730 Mon Sep 17 00:00:00 2001
=======
From 553c4016a33f4392ddc57776e15fe9b941200fff Mon Sep 17 00:00:00 2001
>>>>>>> 58269a45
From: Dexuan Cui <decui@microsoft.com>
Date: Sun, 15 May 2016 09:53:11 -0700
Subject: [PATCH 39/44] hv_sock: introduce Hyper-V Sockets

Hyper-V Sockets (hv_sock) supplies a byte-stream based communication
mechanism between the host and the guest. It's somewhat like TCP over
VMBus, but the transportation layer (VMBus) is much simpler than IP.

With Hyper-V Sockets, applications between the host and the guest can talk
to each other directly by the traditional BSD-style socket APIs.

Hyper-V Sockets is only available on new Windows hosts, like Windows Server
2016. More info is in this article "Make your own integration services":
https://msdn.microsoft.com/en-us/virtualization/hyperv_on_windows/develop/make_mgmt_service

The patch implements the necessary support in the guest side by introducing
a new socket address family AF_HYPERV.

Signed-off-by: Dexuan Cui <decui@microsoft.com>
Cc: "K. Y. Srinivasan" <kys@microsoft.com>
Cc: Haiyang Zhang <haiyangz@microsoft.com>
Cc: Vitaly Kuznetsov <vkuznets@redhat.com>
Cc: Cathy Avery <cavery@redhat.com>
Origin: https://patchwork.ozlabs.org/patch/622404/
---
 MAINTAINERS                 |    2 +
 include/linux/hyperv.h      |   14 +
 include/linux/socket.h      |    4 +-
 include/net/af_hvsock.h     |   78 +++
 include/uapi/linux/hyperv.h |   25 +
 net/Kconfig                 |    1 +
 net/Makefile                |    1 +
 net/hv_sock/Kconfig         |   10 +
 net/hv_sock/Makefile        |    3 +
 net/hv_sock/af_hvsock.c     | 1520 +++++++++++++++++++++++++++++++++++++++++++
 10 files changed, 1657 insertions(+), 1 deletion(-)
 create mode 100644 include/net/af_hvsock.h
 create mode 100644 net/hv_sock/Kconfig
 create mode 100644 net/hv_sock/Makefile
 create mode 100644 net/hv_sock/af_hvsock.c

diff --git a/MAINTAINERS b/MAINTAINERS
index 12d49f58c4e0..fa87bddcf2df 100644
--- a/MAINTAINERS
+++ b/MAINTAINERS
@@ -5123,7 +5123,9 @@ F:	drivers/input/serio/hyperv-keyboard.c
 F:	drivers/net/hyperv/
 F:	drivers/scsi/storvsc_drv.c
 F:	drivers/video/fbdev/hyperv_fb.c
+F:	net/hv_sock/
 F:	include/linux/hyperv.h
+F:	include/net/af_hvsock.h
 F:	tools/hv/
 F:	Documentation/ABI/stable/sysfs-bus-vmbus
 
diff --git a/include/linux/hyperv.h b/include/linux/hyperv.h
index 6c9695ef757e..187d4bda4d8c 100644
--- a/include/linux/hyperv.h
+++ b/include/linux/hyperv.h
@@ -1349,4 +1349,18 @@ extern __u32 vmbus_proto_version;
 
 int vmbus_send_tl_connect_request(const uuid_le *shv_guest_servie_id,
 				  const uuid_le *shv_host_servie_id);
+struct vmpipe_proto_header {
+	u32 pkt_type;
+	u32 data_size;
+};
+
+#define HVSOCK_HEADER_LEN	(sizeof(struct vmpacket_descriptor) + \
+				 sizeof(struct vmpipe_proto_header))
+
+/* See 'prev_indices' in hv_ringbuffer_read(), hv_ringbuffer_write() */
+#define PREV_INDICES_LEN	(sizeof(u64))
+
+#define HVSOCK_PKT_LEN(payload_len)	(HVSOCK_HEADER_LEN + \
+					ALIGN((payload_len), 8) + \
+					PREV_INDICES_LEN)
 #endif /* _HYPERV_H */
diff --git a/include/linux/socket.h b/include/linux/socket.h
index dbd81e7f21fd..6634c47c1825 100644
--- a/include/linux/socket.h
+++ b/include/linux/socket.h
@@ -202,8 +202,9 @@ struct ucred {
 #define AF_VSOCK	40	/* vSockets			*/
 #define AF_KCM		41	/* Kernel Connection Multiplexor*/
 #define AF_QIPCRTR	42	/* Qualcomm IPC Router          */
+#define AF_HYPERV	43	/* Hyper-V Sockets              */
 
-#define AF_MAX		43	/* For now.. */
+#define AF_MAX		44	/* For now.. */
 
 /* Protocol families, same as address families. */
 #define PF_UNSPEC	AF_UNSPEC
@@ -251,6 +252,7 @@ struct ucred {
 #define PF_VSOCK	AF_VSOCK
 #define PF_KCM		AF_KCM
 #define PF_QIPCRTR	AF_QIPCRTR
+#define PF_HYPERV	AF_HYPERV
 #define PF_MAX		AF_MAX
 
 /* Maximum queue length specifiable by listen.  */
diff --git a/include/net/af_hvsock.h b/include/net/af_hvsock.h
new file mode 100644
index 000000000000..7c8c41e78157
--- /dev/null
+++ b/include/net/af_hvsock.h
@@ -0,0 +1,78 @@
+#ifndef __AF_HVSOCK_H__
+#define __AF_HVSOCK_H__
+
+#include <linux/kernel.h>
+#include <linux/hyperv.h>
+#include <net/sock.h>
+
+/* Note: 3-page is the minimal recv ringbuffer size by default:
+ *
+ * the 1st page is used as the shared read/write index etc, rather than data:
+ * see hv_ringbuffer_init();
+ *
+ * the payload length in the vmbus pipe message received from the host can
+ * be 4096 bytes, and considing the header of HVSOCK_HEADER_LEN bytes, we
+ * need at least 2 extra pages for ringbuffer data.
+ */
+#define HVSOCK_RCV_BUF_SZ    PAGE_SIZE
+#define DEF_RINGBUFFER_PAGES_HVSOCK_RCV 3
+
+/* As to send, here let's make sure the hvsock_send_buf struct can be held in 1
+ * page, and since we want to use 2 pages for the send ringbuffer size (this is
+ * the minimal size by default, because the 1st page of the two is used as the
+ * shared read/write index etc, rather than data), we only have 1 page for
+ * ringbuffer data, this means: the max payload length for hvsock data is
+ * PAGE_SIZE - HVSOCK_PKT_LEN(0). And, let's reduce the length by 8-bytes
+ * because the ringbuffer can't be 100% full: see hv_ringbuffer_write().
+ */
+#define HVSOCK_SND_BUF_SZ    (PAGE_SIZE - HVSOCK_PKT_LEN(0) - 8)
+#define DEF_RINGBUFFER_PAGES_HVSOCK_SND 2
+
+/* We only send data when the available space is "big enough". This artificial
+ * value must be less than HVSOCK_SND_BUF_SZ.
+ *
+ */
+#define HVSOCK_SND_THRESHOLD (PAGE_SIZE / 2)
+
+#define sk_to_hvsock(__sk)   ((struct hvsock_sock *)(__sk))
+#define hvsock_to_sk(__hvsk) ((struct sock *)(__hvsk))
+
+struct hvsock_send_buf {
+	struct vmpipe_proto_header hdr;
+	u8 buf[HVSOCK_SND_BUF_SZ];
+};
+
+struct hvsock_recv_buf {
+	struct vmpipe_proto_header hdr;
+	u8 buf[HVSOCK_RCV_BUF_SZ];
+
+	unsigned int data_len;
+	unsigned int data_offset;
+};
+
+struct hvsock_sock {
+	/* sk must be the first member. */
+	struct sock sk;
+
+	struct sockaddr_hv local_addr;
+	struct sockaddr_hv remote_addr;
+
+	/* protected by the global hvsock_mutex */
+	struct list_head bound_list;
+	struct list_head connected_list;
+
+	struct list_head accept_queue;
+	/* used by enqueue and dequeue */
+	struct mutex accept_queue_mutex;
+
+	struct delayed_work dwork;
+
+	u32 peer_shutdown;
+
+	struct vmbus_channel *channel;
+
+	struct hvsock_send_buf *send;
+	struct hvsock_recv_buf *recv;
+};
+
+#endif /* __AF_HVSOCK_H__ */
diff --git a/include/uapi/linux/hyperv.h b/include/uapi/linux/hyperv.h
index e347b24ef9fb..408b832716b8 100644
--- a/include/uapi/linux/hyperv.h
+++ b/include/uapi/linux/hyperv.h
@@ -26,6 +26,7 @@
 #define _UAPI_HYPERV_H
 
 #include <linux/uuid.h>
+#include <linux/socket.h>
 
 /*
  * Framework version for util services.
@@ -396,4 +397,28 @@ struct hv_kvp_ip_msg {
 	struct hv_kvp_ipaddr_value      kvp_ip_val;
 } __attribute__((packed));
 
+/*
+ * This is the address fromat of Hyper-V Sockets.
+ * Note: here we just borrow the kernel's built-in type uuid_le. When
+ * an application calls bind() or connect(), the 2 members of struct
+ * sockaddr_hv must be of GUID.
+ * The GUID format differs from the UUID format only in the byte order of
+ * the first 3 fields. Refer to:
+ * https://en.wikipedia.org/wiki/Globally_unique_identifier
+ */
+#define guid_t uuid_le
+struct sockaddr_hv {
+	__kernel_sa_family_t	shv_family;  /* Address family		*/
+	__le16		reserved;	     /* Must be Zero		*/
+	guid_t		shv_vm_id;	     /* VM ID			*/
+	guid_t		shv_service_id;	     /* Service ID		*/
+};
+
+#define SHV_VMID_GUEST	NULL_UUID_LE
+#define SHV_VMID_HOST	NULL_UUID_LE
+
+#define SHV_SERVICE_ID_ANY	NULL_UUID_LE
+
+#define SHV_PROTO_RAW		1
+
 #endif /* _UAPI_HYPERV_H */
diff --git a/net/Kconfig b/net/Kconfig
index 1c9fda1c602d..9eeccb75ee4e 100644
--- a/net/Kconfig
+++ b/net/Kconfig
@@ -228,6 +228,7 @@ source "net/dns_resolver/Kconfig"
 source "net/batman-adv/Kconfig"
 source "net/openvswitch/Kconfig"
 source "net/vmw_vsock/Kconfig"
+source "net/hv_sock/Kconfig"
 source "net/netlink/Kconfig"
 source "net/mpls/Kconfig"
 source "net/hsr/Kconfig"
diff --git a/net/Makefile b/net/Makefile
index bdd14553a774..ec175ddfac38 100644
--- a/net/Makefile
+++ b/net/Makefile
@@ -70,6 +70,7 @@ obj-$(CONFIG_BATMAN_ADV)	+= batman-adv/
 obj-$(CONFIG_NFC)		+= nfc/
 obj-$(CONFIG_OPENVSWITCH)	+= openvswitch/
 obj-$(CONFIG_VSOCKETS)	+= vmw_vsock/
+obj-$(CONFIG_HYPERV_SOCK)	+= hv_sock/
 obj-$(CONFIG_MPLS)		+= mpls/
 obj-$(CONFIG_HSR)		+= hsr/
 ifneq ($(CONFIG_NET_SWITCHDEV),)
diff --git a/net/hv_sock/Kconfig b/net/hv_sock/Kconfig
new file mode 100644
index 000000000000..1f4184829dde
--- /dev/null
+++ b/net/hv_sock/Kconfig
@@ -0,0 +1,10 @@
+config HYPERV_SOCK
+	tristate "Hyper-V Sockets"
+	depends on HYPERV
+	default m if HYPERV
+	help
+	  Hyper-V Sockets is somewhat like TCP over VMBus, allowing
+	  communication between Linux guest and Hyper-V host without TCP/IP.
+
+	  To compile this driver as a module, choose M here: the module
+	  will be called hv_sock.
diff --git a/net/hv_sock/Makefile b/net/hv_sock/Makefile
new file mode 100644
index 000000000000..716c01230129
--- /dev/null
+++ b/net/hv_sock/Makefile
@@ -0,0 +1,3 @@
+obj-$(CONFIG_HYPERV_SOCK) += hv_sock.o
+
+hv_sock-y += af_hvsock.o
diff --git a/net/hv_sock/af_hvsock.c b/net/hv_sock/af_hvsock.c
new file mode 100644
index 000000000000..b91bd608bf39
--- /dev/null
+++ b/net/hv_sock/af_hvsock.c
@@ -0,0 +1,1520 @@
+/*
+ * Hyper-V Sockets -- a socket-based communication channel between the
+ * Hyper-V host and the virtual machines running on it.
+ *
+ * Copyright(c) 2016, Microsoft Corporation. All rights reserved.
+ *
+ * Redistribution and use in source and binary forms, with or without
+ * modification, are permitted provided that the following conditions
+ * are met:
+ *
+ * 1. Redistributions of source code must retain the above copyright
+ *    notice, this list of conditions and the following disclaimer.
+ * 2. Redistributions in binary form must reproduce the above copyright
+ *    notice, this list of conditions and the following disclaimer in the
+ *    documentation and/or other materials provided with the distribution.
+ * 3. The name of the author may not be used to endorse or promote
+ *    products derived from this software without specific prior written
+ *    permission.
+ *
+ * THIS SOFTWARE IS PROVIDED BY THE AUTHOR ``AS IS'' AND ANY EXPRESS OR
+ * IMPLIED WARRANTIES, INCLUDING, BUT NOT LIMITED TO, THE IMPLIED
+ * WARRANTIES OF MERCHANTABILITY AND FITNESS FOR A PARTICULAR PURPOSE
+ * ARE DISCLAIMED. IN NO EVENT SHALL THE AUTHOR BE LIABLE FOR ANY DIRECT,
+ * INDIRECT, INCIDENTAL, SPECIAL, EXEMPLARY, OR CONSEQUENTIAL DAMAGES
+ * (INCLUDING, BUT NOT LIMITED TO, PROCUREMENT OF SUBSTITUTE GOODS OR
+ * SERVICES; LOSS OF USE, DATA, OR PROFITS; OR BUSINESS INTERRUPTION)
+ * HOWEVER CAUSED AND ON ANY THEORY OF LIABILITY, WHETHER IN CONTRACT,
+ * STRICT LIABILITY, OR TORT (INCLUDING NEGLIGENCE OR OTHERWISE) ARISING
+ * IN ANY WAY OUT OF THE USE OF THIS SOFTWARE, EVEN IF ADVISED OF THE
+ * POSSIBILITY OF SUCH DAMAGE.
+ */
+#define pr_fmt(fmt) KBUILD_MODNAME ": " fmt
+
+#include <linux/init.h>
+#include <linux/module.h>
+#include <net/af_hvsock.h>
+
+static uint send_ring_page = DEF_RINGBUFFER_PAGES_HVSOCK_SND;
+static uint recv_ring_page = DEF_RINGBUFFER_PAGES_HVSOCK_RCV;
+static uint max_socket_number = 1024;
+
+static atomic_t total_num_hvsock = ATOMIC_INIT(0);
+
+module_param(send_ring_page, uint, 0444);
+MODULE_PARM_DESC(send_ring_page, "Send ring buffer size (# of pages)");
+
+module_param(recv_ring_page, uint, 0444);
+MODULE_PARM_DESC(recv_ring_page, "Receive ring buffer size (# of pages)");
+
+module_param(max_socket_number, uint, 0644);
+MODULE_PARM_DESC(max_socket_number, "The max number of created sockets");
+
+static struct proto hvsock_proto = {
+	.name = "HV_SOCK",
+	.owner = THIS_MODULE,
+	.obj_size = sizeof(struct hvsock_sock),
+};
+
+#define SS_LISTEN 255
+
+static LIST_HEAD(hvsock_bound_list);
+static LIST_HEAD(hvsock_connected_list);
+static DEFINE_MUTEX(hvsock_mutex);
+
+static bool uuid_equals(uuid_le u1, uuid_le u2)
+{
+	return !uuid_le_cmp(u1, u2);
+}
+
+static struct sock *hvsock_find_bound_socket(const struct sockaddr_hv *addr)
+{
+	struct hvsock_sock *hvsk;
+
+	list_for_each_entry(hvsk, &hvsock_bound_list, bound_list) {
+		if (uuid_equals(addr->shv_service_id,
+				hvsk->local_addr.shv_service_id))
+			return hvsock_to_sk(hvsk);
+	}
+	return NULL;
+}
+
+static struct sock *hvsock_find_connected_socket_by_channel(
+	const struct vmbus_channel *channel)
+{
+	struct hvsock_sock *hvsk;
+
+	list_for_each_entry(hvsk, &hvsock_connected_list, connected_list) {
+		if (hvsk->channel == channel)
+			return hvsock_to_sk(hvsk);
+	}
+	return NULL;
+}
+
+static
+void hvsock_enqueue_accept(struct sock *listener, struct sock *connected)
+{
+	struct hvsock_sock *hvlistener;
+	struct hvsock_sock *hvconnected;
+
+	hvlistener = sk_to_hvsock(listener);
+	hvconnected = sk_to_hvsock(connected);
+
+	sock_hold(connected);
+	sock_hold(listener);
+
+	mutex_lock(&hvlistener->accept_queue_mutex);
+	list_add_tail(&hvconnected->accept_queue, &hvlistener->accept_queue);
+	listener->sk_ack_backlog++;
+	mutex_unlock(&hvlistener->accept_queue_mutex);
+}
+
+static struct sock *hvsock_dequeue_accept(struct sock *listener)
+{
+	struct hvsock_sock *hvlistener;
+	struct hvsock_sock *hvconnected;
+
+	hvlistener = sk_to_hvsock(listener);
+
+	mutex_lock(&hvlistener->accept_queue_mutex);
+
+	if (list_empty(&hvlistener->accept_queue)) {
+		mutex_unlock(&hvlistener->accept_queue_mutex);
+		return NULL;
+	}
+
+	hvconnected = list_entry(hvlistener->accept_queue.next,
+				 struct hvsock_sock, accept_queue);
+
+	list_del_init(&hvconnected->accept_queue);
+	listener->sk_ack_backlog--;
+
+	mutex_unlock(&hvlistener->accept_queue_mutex);
+
+	sock_put(listener);
+	/* The caller will need a reference on the connected socket so we let
+	 * it call sock_put().
+	 */
+
+	return hvsock_to_sk(hvconnected);
+}
+
+static bool hvsock_is_accept_queue_empty(struct sock *sk)
+{
+	struct hvsock_sock *hvsk = sk_to_hvsock(sk);
+	int ret;
+
+	mutex_lock(&hvsk->accept_queue_mutex);
+	ret = list_empty(&hvsk->accept_queue);
+	mutex_unlock(&hvsk->accept_queue_mutex);
+
+	return ret;
+}
+
+static void hvsock_addr_init(struct sockaddr_hv *addr, uuid_le service_id)
+{
+	memset(addr, 0, sizeof(*addr));
+	addr->shv_family = AF_HYPERV;
+	addr->shv_service_id = service_id;
+}
+
+static int hvsock_addr_validate(const struct sockaddr_hv *addr)
+{
+	if (!addr)
+		return -EFAULT;
+
+	if (addr->shv_family != AF_HYPERV)
+		return -EAFNOSUPPORT;
+
+	if (addr->reserved != 0)
+		return -EINVAL;
+
+	return 0;
+}
+
+static bool hvsock_addr_bound(const struct sockaddr_hv *addr)
+{
+	return !uuid_equals(addr->shv_service_id, SHV_SERVICE_ID_ANY);
+}
+
+static int hvsock_addr_cast(const struct sockaddr *addr, size_t len,
+			    struct sockaddr_hv **out_addr)
+{
+	if (len < sizeof(**out_addr))
+		return -EFAULT;
+
+	*out_addr = (struct sockaddr_hv *)addr;
+	return hvsock_addr_validate(*out_addr);
+}
+
+static int __hvsock_do_bind(struct hvsock_sock *hvsk,
+			    struct sockaddr_hv *addr)
+{
+	struct sockaddr_hv hv_addr;
+	int ret = 0;
+
+	hvsock_addr_init(&hv_addr, addr->shv_service_id);
+
+	mutex_lock(&hvsock_mutex);
+
+	if (uuid_equals(addr->shv_service_id, SHV_SERVICE_ID_ANY)) {
+		do {
+			uuid_le_gen(&hv_addr.shv_service_id);
+		} while (hvsock_find_bound_socket(&hv_addr));
+	} else {
+		if (hvsock_find_bound_socket(&hv_addr)) {
+			ret = -EADDRINUSE;
+			goto out;
+		}
+	}
+
+	hvsock_addr_init(&hvsk->local_addr, hv_addr.shv_service_id);
+
+	sock_hold(&hvsk->sk);
+	list_add(&hvsk->bound_list, &hvsock_bound_list);
+out:
+	mutex_unlock(&hvsock_mutex);
+
+	return ret;
+}
+
+static int __hvsock_bind(struct sock *sk, struct sockaddr_hv *addr)
+{
+	struct hvsock_sock *hvsk = sk_to_hvsock(sk);
+	int ret;
+
+	if (hvsock_addr_bound(&hvsk->local_addr))
+		return -EINVAL;
+
+	switch (sk->sk_socket->type) {
+	case SOCK_STREAM:
+		ret = __hvsock_do_bind(hvsk, addr);
+		break;
+
+	default:
+		ret = -EINVAL;
+		break;
+	}
+
+	return ret;
+}
+
+/* Autobind this socket to the local address if necessary. */
+static int hvsock_auto_bind(struct hvsock_sock *hvsk)
+{
+	struct sock *sk = hvsock_to_sk(hvsk);
+	struct sockaddr_hv local_addr;
+
+	if (hvsock_addr_bound(&hvsk->local_addr))
+		return 0;
+	hvsock_addr_init(&local_addr, SHV_SERVICE_ID_ANY);
+	return __hvsock_bind(sk, &local_addr);
+}
+
+static void hvsock_sk_destruct(struct sock *sk)
+{
+	struct hvsock_sock *hvsk = sk_to_hvsock(sk);
+	struct vmbus_channel *channel = hvsk->channel;
+
+	kfree(hvsk->send);
+	kfree(hvsk->recv);
+	atomic_dec(&total_num_hvsock);
+
+	if (!channel)
+		return;
+
+	vmbus_hvsock_device_unregister(channel);
+}
+
+static void __hvsock_release(struct sock *sk)
+{
+	struct hvsock_sock *hvsk;
+	struct sock *pending;
+
+	hvsk = sk_to_hvsock(sk);
+
+	mutex_lock(&hvsock_mutex);
+
+	if (!list_empty(&hvsk->bound_list)) {
+		list_del_init(&hvsk->bound_list);
+		sock_put(&hvsk->sk);
+	}
+
+	if (!list_empty(&hvsk->connected_list)) {
+		list_del_init(&hvsk->connected_list);
+		sock_put(&hvsk->sk);
+	}
+
+	mutex_unlock(&hvsock_mutex);
+
+	lock_sock(sk);
+	sock_orphan(sk);
+	sk->sk_shutdown = SHUTDOWN_MASK;
+
+	/* Clean up any sockets that never were accepted. */
+	while ((pending = hvsock_dequeue_accept(sk)) != NULL) {
+		__hvsock_release(pending);
+		sock_put(pending);
+	}
+
+	release_sock(sk);
+	sock_put(sk);
+}
+
+static int hvsock_release(struct socket *sock)
+{
+	/* If accept() is interrupted by a signal, the temporary socket
+	 * struct's sock->sk is NULL.
+	 */
+	if (sock->sk) {
+		__hvsock_release(sock->sk);
+		sock->sk = NULL;
+	}
+
+	sock->state = SS_FREE;
+	return 0;
+}
+
+static int hvsock_create(struct net *net, struct socket *sock,
+			 gfp_t priority, unsigned short type,
+			 struct sock **sk)
+{
+	struct hvsock_send_buf *send = NULL;
+	struct hvsock_recv_buf *recv = NULL;
+	struct hvsock_sock *hvsk;
+	int ret = -EMFILE;
+	int num_hvsock;
+
+	num_hvsock = atomic_inc_return(&total_num_hvsock);
+	if (num_hvsock > max_socket_number)
+		goto err;
+
+	ret = -ENOMEM;
+	send = kmalloc(sizeof(*send), GFP_KERNEL);
+	recv = kmalloc(sizeof(*recv), GFP_KERNEL);
+	if (!send || !recv)
+		goto err;
+
+	*sk = sk_alloc(net, AF_HYPERV, priority, &hvsock_proto, 0);
+	if (!*sk)
+		goto err;
+
+	sock_init_data(sock, *sk);
+
+	/* (*sk)->sk_type is normally set in sock_init_data, but only if sock
+	 * is non-NULL. We make sure that our sockets always have a type by
+	 * setting it here if needed.
+	 */
+	if (!sock)
+		(*sk)->sk_type = type;
+
+	(*sk)->sk_destruct = hvsock_sk_destruct;
+
+	/* Looks stream-based socket doesn't need this. */
+	(*sk)->sk_backlog_rcv = NULL;
+
+	(*sk)->sk_state = 0;
+	sock_reset_flag(*sk, SOCK_DONE);
+
+	hvsk = sk_to_hvsock(*sk);
+
+	hvsk->send = send;
+	hvsk->recv = recv;
+
+	hvsock_addr_init(&hvsk->local_addr, SHV_SERVICE_ID_ANY);
+	hvsock_addr_init(&hvsk->remote_addr, SHV_SERVICE_ID_ANY);
+
+	INIT_LIST_HEAD(&hvsk->bound_list);
+	INIT_LIST_HEAD(&hvsk->connected_list);
+
+	INIT_LIST_HEAD(&hvsk->accept_queue);
+	mutex_init(&hvsk->accept_queue_mutex);
+
+	hvsk->peer_shutdown = 0;
+
+	hvsk->recv->data_len = 0;
+	hvsk->recv->data_offset = 0;
+
+	return 0;
+err:
+	atomic_dec(&total_num_hvsock);
+	kfree(send);
+	kfree(recv);
+	*sk = NULL;
+	return ret;
+}
+
+static int hvsock_bind(struct socket *sock, struct sockaddr *addr,
+		       int addr_len)
+{
+	struct sockaddr_hv *hv_addr;
+	struct sock *sk;
+	int ret;
+
+	sk = sock->sk;
+
+	if (hvsock_addr_cast(addr, addr_len, &hv_addr) != 0)
+		return -EINVAL;
+
+	if (!uuid_equals(hv_addr->shv_vm_id, NULL_UUID_LE))
+		return -EINVAL;
+
+	lock_sock(sk);
+	ret = __hvsock_bind(sk, hv_addr);
+	release_sock(sk);
+
+	return ret;
+}
+
+static int hvsock_getname(struct socket *sock,
+			  struct sockaddr *addr, int *addr_len, int peer)
+{
+	struct sockaddr_hv *hv_addr;
+	struct hvsock_sock *hvsk;
+	struct sock *sk;
+	int ret;
+
+	sk = sock->sk;
+	hvsk = sk_to_hvsock(sk);
+	ret = 0;
+
+	lock_sock(sk);
+
+	if (peer) {
+		if (sock->state != SS_CONNECTED) {
+			ret = -ENOTCONN;
+			goto out;
+		}
+		hv_addr = &hvsk->remote_addr;
+	} else {
+		hv_addr = &hvsk->local_addr;
+	}
+
+	__sockaddr_check_size(sizeof(*hv_addr));
+
+	memcpy(addr, hv_addr, sizeof(*hv_addr));
+	*addr_len = sizeof(*hv_addr);
+
+out:
+	release_sock(sk);
+	return ret;
+}
+
+static void get_ringbuffer_rw_status(struct vmbus_channel *channel,
+				     bool *can_read, bool *can_write)
+{
+	u32 avl_read_bytes, avl_write_bytes, dummy;
+
+	if (can_read) {
+		hv_get_ringbuffer_availbytes(&channel->inbound,
+					     &avl_read_bytes,
+					     &dummy);
+		/* 0-size payload means FIN */
+		*can_read = avl_read_bytes >= HVSOCK_PKT_LEN(0);
+	}
+
+	if (can_write) {
+		hv_get_ringbuffer_availbytes(&channel->outbound,
+					     &dummy,
+					     &avl_write_bytes);
+
+		*can_write = avl_write_bytes >
+			     HVSOCK_PKT_LEN(HVSOCK_SND_THRESHOLD);
+	}
+}
+
+static size_t get_ringbuffer_writable_bytes(struct vmbus_channel *channel)
+{
+	u32 avl_write_bytes, dummy;
+	size_t ret;
+
+	hv_get_ringbuffer_availbytes(&channel->outbound,
+				     &dummy,
+				     &avl_write_bytes);
+
+	if (avl_write_bytes < HVSOCK_PKT_LEN(1) + HVSOCK_PKT_LEN(0))
+		return 0;
+
+	/* The ringbuffer mustn't be 100% full, and we should reserve a
+	 * zero-length-payload packet for the FIN: see hv_ringbuffer_write()
+	 * and hvsock_shutdown().
+	 */
+	ret = avl_write_bytes - HVSOCK_PKT_LEN(1) - HVSOCK_PKT_LEN(0);
+
+	return round_down(ret, 8);
+}
+
+static int hvsock_send_data(struct vmbus_channel *channel,
+			    struct hvsock_sock *hvsk,
+			    size_t to_write)
+{
+	hvsk->send->hdr.pkt_type = 1;
+	hvsk->send->hdr.data_size = to_write;
+	return vmbus_sendpacket(channel, &hvsk->send->hdr,
+				sizeof(hvsk->send->hdr) + to_write,
+				0, VM_PKT_DATA_INBAND, 0);
+}
+
+static int hvsock_recv_data(struct vmbus_channel *channel,
+			    struct hvsock_sock *hvsk,
+			    size_t *payload_len)
+{
+	u32 buffer_actual_len;
+	u64 dummy_req_id;
+	int ret;
+
+	ret = vmbus_recvpacket(channel, &hvsk->recv->hdr,
+			       sizeof(hvsk->recv->hdr) +
+			       sizeof(hvsk->recv->buf),
+			       &buffer_actual_len, &dummy_req_id);
+	if (ret != 0 || buffer_actual_len <= sizeof(hvsk->recv->hdr))
+		*payload_len = 0;
+	else
+		*payload_len = hvsk->recv->hdr.data_size;
+
+	return ret;
+}
+
+static int hvsock_shutdown(struct socket *sock, int mode)
+{
+	struct hvsock_sock *hvsk;
+	struct sock *sk;
+
+	if (mode < SHUT_RD || mode > SHUT_RDWR)
+		return -EINVAL;
+	/* This maps:
+	 * SHUT_RD   (0) -> RCV_SHUTDOWN  (1)
+	 * SHUT_WR   (1) -> SEND_SHUTDOWN (2)
+	 * SHUT_RDWR (2) -> SHUTDOWN_MASK (3)
+	 */
+	++mode;
+
+	if (sock->state != SS_CONNECTED)
+		return -ENOTCONN;
+
+	sock->state = SS_DISCONNECTING;
+
+	sk = sock->sk;
+
+	lock_sock(sk);
+
+	sk->sk_shutdown |= mode;
+	sk->sk_state_change(sk);
+
+	if (mode & SEND_SHUTDOWN) {
+		hvsk = sk_to_hvsock(sk);
+		/* It can't fail: see get_ringbuffer_writable_bytes(). */
+		(void)hvsock_send_data(hvsk->channel, hvsk, 0);
+	}
+
+	release_sock(sk);
+
+	return 0;
+}
+
+static unsigned int hvsock_poll(struct file *file, struct socket *sock,
+				poll_table *wait)
+{
+	struct vmbus_channel *channel;
+	bool can_read, can_write;
+	struct hvsock_sock *hvsk;
+	struct sock *sk;
+	unsigned int mask;
+
+	sk = sock->sk;
+	hvsk = sk_to_hvsock(sk);
+
+	poll_wait(file, sk_sleep(sk), wait);
+	mask = 0;
+
+	if (sk->sk_err)
+		/* Signify that there has been an error on this socket. */
+		mask |= POLLERR;
+
+	/* INET sockets treat local write shutdown and peer write shutdown as a
+	 * case of POLLHUP set.
+	 */
+	if ((sk->sk_shutdown == SHUTDOWN_MASK) ||
+	    ((sk->sk_shutdown & SEND_SHUTDOWN) &&
+	     (hvsk->peer_shutdown & SEND_SHUTDOWN))) {
+		mask |= POLLHUP;
+	}
+
+	if (sk->sk_shutdown & RCV_SHUTDOWN ||
+	    hvsk->peer_shutdown & SEND_SHUTDOWN) {
+		mask |= POLLRDHUP;
+	}
+
+	lock_sock(sk);
+
+	/* Listening sockets that have connections in their accept
+	 * queue can be read.
+	 */
+	if (sk->sk_state == SS_LISTEN && !hvsock_is_accept_queue_empty(sk))
+		mask |= POLLIN | POLLRDNORM;
+
+	/* The mutex is to against hvsock_open_connection() */
+	mutex_lock(&hvsock_mutex);
+
+	channel = hvsk->channel;
+	if (channel) {
+		/* If there is something in the queue then we can read */
+		get_ringbuffer_rw_status(channel, &can_read, &can_write);
+
+		if (!can_read && hvsk->recv->data_len > 0)
+			can_read = true;
+
+		if (!(sk->sk_shutdown & RCV_SHUTDOWN) && can_read)
+			mask |= POLLIN | POLLRDNORM;
+	} else {
+		can_read = false;
+		can_write = false;
+	}
+
+	mutex_unlock(&hvsock_mutex);
+
+	/* Sockets whose connections have been closed terminated should
+	 * also be considered read, and we check the shutdown flag for that.
+	 */
+	if (sk->sk_shutdown & RCV_SHUTDOWN ||
+	    hvsk->peer_shutdown & SEND_SHUTDOWN) {
+		mask |= POLLIN | POLLRDNORM;
+	}
+
+	/* Connected sockets that can produce data can be written. */
+	if (sk->sk_state == SS_CONNECTED && can_write &&
+	    !(sk->sk_shutdown & SEND_SHUTDOWN)) {
+		/* Remove POLLWRBAND since INET sockets are not setting it.
+		 */
+		mask |= POLLOUT | POLLWRNORM;
+	}
+
+	/* Simulate INET socket poll behaviors, which sets
+	 * POLLOUT|POLLWRNORM when peer is closed and nothing to read,
+	 * but local send is not shutdown.
+	 */
+	if (sk->sk_state == SS_UNCONNECTED &&
+	    !(sk->sk_shutdown & SEND_SHUTDOWN))
+		mask |= POLLOUT | POLLWRNORM;
+
+	release_sock(sk);
+
+	return mask;
+}
+
+/* This function runs in the tasklet context of process_chn_event() */
+static void hvsock_on_channel_cb(void *ctx)
+{
+	struct sock *sk = (struct sock *)ctx;
+	struct hvsock_sock *hvsk = sk_to_hvsock(sk);
+	struct vmbus_channel *channel = hvsk->channel;
+	bool can_read, can_write;
+
+	if (!channel) {
+		WARN_ONCE(1, "NULL channel! There is a programming bug.\n");
+		return;
+	}
+
+	get_ringbuffer_rw_status(channel, &can_read, &can_write);
+
+	if (can_read)
+		sk->sk_data_ready(sk);
+
+	if (can_write)
+		sk->sk_write_space(sk);
+}
+
+static void hvsock_close_connection(struct vmbus_channel *channel)
+{
+	struct hvsock_sock *hvsk;
+	struct sock *sk;
+
+	mutex_lock(&hvsock_mutex);
+
+	sk = hvsock_find_connected_socket_by_channel(channel);
+
+	/* The guest has already closed the connection? */
+	if (!sk)
+		goto out;
+
+	sk->sk_state = SS_UNCONNECTED;
+	sock_set_flag(sk, SOCK_DONE);
+
+	hvsk = sk_to_hvsock(sk);
+	hvsk->peer_shutdown |= SEND_SHUTDOWN | RCV_SHUTDOWN;
+
+	sk->sk_state_change(sk);
+out:
+	mutex_unlock(&hvsock_mutex);
+}
+
+static int hvsock_open_connection(struct vmbus_channel *channel)
+{
+	struct hvsock_sock *hvsk, *new_hvsk;
+	struct sockaddr_hv hv_addr;
+	struct sock *sk, *new_sk;
+	unsigned char conn_from_host;
+
+	uuid_le *instance, *service_id;
+	int ret;
+
+	instance = &channel->offermsg.offer.if_instance;
+	service_id = &channel->offermsg.offer.if_type;
+
+	/* The first byte != 0 means the host initiated the connection. */
+	conn_from_host = channel->offermsg.offer.u.pipe.user_def[0];
+
+	mutex_lock(&hvsock_mutex);
+
+	hvsock_addr_init(&hv_addr, conn_from_host ? *service_id : *instance);
+	sk = hvsock_find_bound_socket(&hv_addr);
+
+	if (!sk || (conn_from_host && sk->sk_state != SS_LISTEN) ||
+	    (!conn_from_host && sk->sk_state != SS_CONNECTING)) {
+		ret = -ENXIO;
+		goto out;
+	}
+
+	if (conn_from_host) {
+		if (sk->sk_ack_backlog >= sk->sk_max_ack_backlog) {
+			ret = -EMFILE;
+			goto out;
+		}
+
+		ret = hvsock_create(sock_net(sk), NULL, GFP_KERNEL,
+				    sk->sk_type, &new_sk);
+		if (ret != 0)
+			goto out;
+
+		new_sk->sk_state = SS_CONNECTING;
+		new_hvsk = sk_to_hvsock(new_sk);
+		new_hvsk->channel = channel;
+		hvsock_addr_init(&new_hvsk->local_addr, *service_id);
+		hvsock_addr_init(&new_hvsk->remote_addr, *instance);
+	} else {
+		hvsk = sk_to_hvsock(sk);
+		hvsk->channel = channel;
+	}
+
+	set_channel_read_state(channel, false);
+	ret = vmbus_open(channel, send_ring_page * PAGE_SIZE,
+			 recv_ring_page * PAGE_SIZE, NULL, 0,
+			 hvsock_on_channel_cb, conn_from_host ? new_sk : sk);
+	if (ret != 0) {
+		if (conn_from_host) {
+			new_hvsk->channel = NULL;
+			sock_put(new_sk);
+		} else {
+			hvsk->channel = NULL;
+		}
+		goto out;
+	}
+
+	vmbus_set_chn_rescind_callback(channel, hvsock_close_connection);
+	set_channel_pending_send_size(channel,
+				      HVSOCK_PKT_LEN(HVSOCK_SND_THRESHOLD));
+
+	if (conn_from_host) {
+		new_sk->sk_state = SS_CONNECTED;
+
+		sock_hold(&new_hvsk->sk);
+		list_add(&new_hvsk->connected_list, &hvsock_connected_list);
+
+		hvsock_enqueue_accept(sk, new_sk);
+	} else {
+		sk->sk_state = SS_CONNECTED;
+		sk->sk_socket->state = SS_CONNECTED;
+
+		sock_hold(&hvsk->sk);
+		list_add(&hvsk->connected_list, &hvsock_connected_list);
+	}
+
+	sk->sk_state_change(sk);
+out:
+	mutex_unlock(&hvsock_mutex);
+	return ret;
+}
+
+static void hvsock_connect_timeout(struct work_struct *work)
+{
+	struct hvsock_sock *hvsk;
+	struct sock *sk;
+
+	hvsk = container_of(work, struct hvsock_sock, dwork.work);
+	sk = hvsock_to_sk(hvsk);
+
+	lock_sock(sk);
+	if ((sk->sk_state == SS_CONNECTING) &&
+	    (sk->sk_shutdown != SHUTDOWN_MASK)) {
+		sk->sk_state = SS_UNCONNECTED;
+		sk->sk_err = ETIMEDOUT;
+		sk->sk_error_report(sk);
+	}
+	release_sock(sk);
+
+	sock_put(sk);
+}
+
+static int hvsock_connect_wait(struct socket *sock,
+			       int flags, int current_ret)
+{
+	struct sock *sk = sock->sk;
+	struct hvsock_sock *hvsk = sk_to_hvsock(sk);
+
+	int ret = current_ret;
+
+	long timeout = 30 * HZ;
+	DEFINE_WAIT(wait);
+
+	prepare_to_wait(sk_sleep(sk), &wait, TASK_INTERRUPTIBLE);
+
+	while (sk->sk_state != SS_CONNECTED && sk->sk_err == 0) {
+		if (flags & O_NONBLOCK) {
+			/* If we're not going to block, we schedule a timeout
+			 * function to generate a timeout on the connection
+			 * attempt, in case the peer doesn't respond in a
+			 * timely manner. We hold on to the socket until the
+			 * timeout fires.
+			 */
+			sock_hold(sk);
+			INIT_DELAYED_WORK(&hvsk->dwork,
+					  hvsock_connect_timeout);
+			schedule_delayed_work(&hvsk->dwork, timeout);
+
+			/* Skip ahead to preserve error code set above. */
+			goto out_wait;
+		}
+
+		release_sock(sk);
+		timeout = schedule_timeout(timeout);
+		lock_sock(sk);
+
+		if (signal_pending(current)) {
+			ret = sock_intr_errno(timeout);
+			goto out_wait_error;
+		} else if (timeout == 0) {
+			ret = -ETIMEDOUT;
+			goto out_wait_error;
+		}
+
+		prepare_to_wait(sk_sleep(sk), &wait, TASK_INTERRUPTIBLE);
+	}
+
+	ret = sk->sk_err ? -sk->sk_err : 0;
+
+out_wait_error:
+	if (ret < 0) {
+		sk->sk_state = SS_UNCONNECTED;
+		sock->state = SS_UNCONNECTED;
+	}
+out_wait:
+	finish_wait(sk_sleep(sk), &wait);
+	return ret;
+}
+
+static int hvsock_connect(struct socket *sock, struct sockaddr *addr,
+			  int addr_len, int flags)
+{
+	struct sockaddr_hv *remote_addr;
+	struct hvsock_sock *hvsk;
+	struct sock *sk;
+	int ret = 0;
+
+	sk = sock->sk;
+	hvsk = sk_to_hvsock(sk);
+
+	lock_sock(sk);
+
+	switch (sock->state) {
+	case SS_CONNECTED:
+		ret = -EISCONN;
+		goto out;
+	case SS_DISCONNECTING:
+		ret = -EINVAL;
+		goto out;
+	case SS_CONNECTING:
+		/* This continues on so we can move sock into the SS_CONNECTED
+		 * state once the connection has completed (at which point err
+		 * will be set to zero also).  Otherwise, we will either wait
+		 * for the connection or return -EALREADY should this be a
+		 * non-blocking call.
+		 */
+		ret = -EALREADY;
+		break;
+	default:
+		if ((sk->sk_state == SS_LISTEN) ||
+		    hvsock_addr_cast(addr, addr_len, &remote_addr) != 0) {
+			ret = -EINVAL;
+			goto out;
+		}
+
+		/* Set the remote address that we are connecting to. */
+		memcpy(&hvsk->remote_addr, remote_addr,
+		       sizeof(hvsk->remote_addr));
+
+		ret = hvsock_auto_bind(hvsk);
+		if (ret)
+			goto out;
+
+		sk->sk_state = SS_CONNECTING;
+
+		ret = vmbus_send_tl_connect_request(
+					&hvsk->local_addr.shv_service_id,
+					&hvsk->remote_addr.shv_service_id);
+		if (ret < 0)
+			goto out;
+
+		/* Mark sock as connecting and set the error code to in
+		 * progress in case this is a non-blocking connect.
+		 */
+		sock->state = SS_CONNECTING;
+		ret = -EINPROGRESS;
+	}
+
+	ret = hvsock_connect_wait(sock, flags, ret);
+out:
+	release_sock(sk);
+	return ret;
+}
+
+static int hvsock_accept_wait(struct sock *listener,
+			      struct socket *newsock, int flags)
+{
+	struct hvsock_sock *hvconnected;
+	struct sock *connected;
+
+	DEFINE_WAIT(wait);
+	long timeout;
+
+	int ret = 0;
+
+	/* Wait for children sockets to appear; these are the new sockets
+	 * created upon connection establishment.
+	 */
+	timeout = sock_sndtimeo(listener, flags & O_NONBLOCK);
+	prepare_to_wait(sk_sleep(listener), &wait, TASK_INTERRUPTIBLE);
+
+	while ((connected = hvsock_dequeue_accept(listener)) == NULL &&
+	       listener->sk_err == 0) {
+		release_sock(listener);
+		timeout = schedule_timeout(timeout);
+		lock_sock(listener);
+
+		if (signal_pending(current)) {
+			ret = sock_intr_errno(timeout);
+			goto out_wait;
+		} else if (timeout == 0) {
+			ret = -EAGAIN;
+			goto out_wait;
+		}
+
+		prepare_to_wait(sk_sleep(listener), &wait, TASK_INTERRUPTIBLE);
+	}
+
+	if (listener->sk_err)
+		ret = -listener->sk_err;
+
+	if (connected) {
+		lock_sock(connected);
+		hvconnected = sk_to_hvsock(connected);
+
+		if (ret) {
+			release_sock(connected);
+			sock_put(connected);
+		} else {
+			newsock->state = SS_CONNECTED;
+			sock_graft(connected, newsock);
+			release_sock(connected);
+			sock_put(connected);
+		}
+	}
+
+out_wait:
+	finish_wait(sk_sleep(listener), &wait);
+	return ret;
+}
+
+static
+int hvsock_accept(struct socket *sock, struct socket *newsock, int flags)
+{
+	struct sock *listener;
+	int ret;
+
+	listener = sock->sk;
+
+	lock_sock(listener);
+
+	if (sock->type != SOCK_STREAM) {
+		ret = -EOPNOTSUPP;
+		goto out;
+	}
+
+	if (listener->sk_state != SS_LISTEN) {
+		ret = -EINVAL;
+		goto out;
+	}
+
+	ret = hvsock_accept_wait(listener, newsock, flags);
+out:
+	release_sock(listener);
+	return ret;
+}
+
+static int hvsock_listen(struct socket *sock, int backlog)
+{
+	struct hvsock_sock *hvsk;
+	struct sock *sk;
+	int ret = 0;
+
+	sk = sock->sk;
+	lock_sock(sk);
+
+	if (sock->type != SOCK_STREAM) {
+		ret = -EOPNOTSUPP;
+		goto out;
+	}
+
+	if (sock->state != SS_UNCONNECTED) {
+		ret = -EINVAL;
+		goto out;
+	}
+
+	if (backlog <= 0) {
+		ret = -EINVAL;
+		goto out;
+	}
+	/* This is an artificial limit */
+	if (backlog > 128)
+		backlog = 128;
+
+	hvsk = sk_to_hvsock(sk);
+	if (!hvsock_addr_bound(&hvsk->local_addr)) {
+		ret = -EINVAL;
+		goto out;
+	}
+
+	sk->sk_ack_backlog = 0;
+	sk->sk_max_ack_backlog = backlog;
+	sk->sk_state = SS_LISTEN;
+out:
+	release_sock(sk);
+	return ret;
+}
+
+static
+int hvsock_sendmsg_wait(struct sock *sk, struct msghdr *msg, size_t len)
+{
+	struct hvsock_sock *hvsk = sk_to_hvsock(sk);
+	struct vmbus_channel *channel = hvsk->channel;
+
+	size_t total_to_write = len;
+	size_t total_written = 0;
+	bool can_write;
+
+	int ret = 0;
+
+	DEFINE_WAIT(wait);
+	long timeout;
+
+	timeout = sock_sndtimeo(sk, msg->msg_flags & MSG_DONTWAIT);
+	prepare_to_wait(sk_sleep(sk), &wait, TASK_INTERRUPTIBLE);
+
+	while (total_to_write > 0) {
+		size_t to_write, max_writable;
+
+		while (1) {
+			get_ringbuffer_rw_status(channel, NULL, &can_write);
+
+			if (can_write || sk->sk_err != 0 ||
+			    (sk->sk_shutdown & SEND_SHUTDOWN) ||
+			    (hvsk->peer_shutdown & RCV_SHUTDOWN))
+				break;
+
+			/* Don't wait for non-blocking sockets. */
+			if (timeout == 0) {
+				ret = -EAGAIN;
+				goto out_wait;
+			}
+
+			release_sock(sk);
+
+			timeout = schedule_timeout(timeout);
+
+			lock_sock(sk);
+			if (signal_pending(current)) {
+				ret = sock_intr_errno(timeout);
+				goto out_wait;
+			} else if (timeout == 0) {
+				ret = -EAGAIN;
+				goto out_wait;
+			}
+
+			prepare_to_wait(sk_sleep(sk), &wait,
+					TASK_INTERRUPTIBLE);
+		}
+
+		/* These checks occur both as part of and after the loop
+		 * conditional since we need to check before and after
+		 * sleeping.
+		 */
+		if (sk->sk_err) {
+			ret = -sk->sk_err;
+			goto out_wait;
+		} else if ((sk->sk_shutdown & SEND_SHUTDOWN) ||
+			   (hvsk->peer_shutdown & RCV_SHUTDOWN)) {
+			ret = -EPIPE;
+			goto out_wait;
+		}
+
+		/* Note: that write will only write as many bytes as possible
+		 * in the ringbuffer. It is the caller's responsibility to
+		 * check how many bytes we actually wrote.
+		 */
+		do {
+			max_writable = get_ringbuffer_writable_bytes(channel);
+			if (max_writable == 0)
+				goto out_wait;
+
+			to_write = min_t(size_t, HVSOCK_SND_BUF_SZ,
+					 total_to_write);
+			if (to_write > max_writable)
+				to_write = max_writable;
+
+			ret = memcpy_from_msg(hvsk->send->buf, msg, to_write);
+			if (ret != 0)
+				goto out_wait;
+
+			ret = hvsock_send_data(channel, hvsk, to_write);
+			if (ret != 0)
+				goto out_wait;
+
+			total_written += to_write;
+			total_to_write -= to_write;
+		} while (total_to_write > 0);
+	}
+
+out_wait:
+	if (total_written > 0)
+		ret = total_written;
+
+	finish_wait(sk_sleep(sk), &wait);
+	return ret;
+}
+
+static int hvsock_sendmsg(struct socket *sock, struct msghdr *msg, size_t len)
+{
+	struct hvsock_sock *hvsk;
+	struct sock *sk;
+	int ret;
+
+	if (len == 0)
+		return -EINVAL;
+
+	if (msg->msg_flags & ~MSG_DONTWAIT) {
+		pr_err("%s: unsupported flags=0x%x\n", __func__,
+		       msg->msg_flags);
+		return -EOPNOTSUPP;
+	}
+
+	sk = sock->sk;
+	hvsk = sk_to_hvsock(sk);
+
+	lock_sock(sk);
+
+	/* Callers should not provide a destination with stream sockets. */
+	if (msg->msg_namelen) {
+		ret = -EOPNOTSUPP;
+		goto out;
+	}
+
+	/* Send data only if both sides are not shutdown in the direction. */
+	if (sk->sk_shutdown & SEND_SHUTDOWN ||
+	    hvsk->peer_shutdown & RCV_SHUTDOWN) {
+		ret = -EPIPE;
+		goto out;
+	}
+
+	if (sk->sk_state != SS_CONNECTED ||
+	    !hvsock_addr_bound(&hvsk->local_addr)) {
+		ret = -ENOTCONN;
+		goto out;
+	}
+
+	if (!hvsock_addr_bound(&hvsk->remote_addr)) {
+		ret = -EDESTADDRREQ;
+		goto out;
+	}
+
+	ret = hvsock_sendmsg_wait(sk, msg, len);
+out:
+	release_sock(sk);
+
+	/* ret is a bigger-than-0 total_written or a negative err code. */
+	if (ret == 0) {
+		WARN(1, "unexpected return value of 0\n");
+		ret = -EIO;
+	}
+
+	return ret;
+}
+
+static int hvsock_recvmsg_wait(struct sock *sk, struct msghdr *msg,
+			       size_t len, int flags)
+{
+	struct hvsock_sock *hvsk = sk_to_hvsock(sk);
+	struct vmbus_channel *channel = hvsk->channel;
+
+	size_t to_read, total_to_read = len;
+	size_t copied = 0;
+	bool can_read;
+
+	int ret = 0;
+
+	DEFINE_WAIT(wait);
+	long timeout;
+
+	timeout = sock_rcvtimeo(sk, flags & MSG_DONTWAIT);
+	prepare_to_wait(sk_sleep(sk), &wait, TASK_INTERRUPTIBLE);
+
+	while (1) {
+		bool need_refill = hvsk->recv->data_len == 0;
+
+		if (need_refill)
+			get_ringbuffer_rw_status(channel, &can_read, NULL);
+		else
+			can_read = true;
+
+		if (can_read) {
+			size_t payload_len;
+
+			if (need_refill) {
+				ret = hvsock_recv_data(channel, hvsk,
+						       &payload_len);
+				if (ret != 0 ||
+				    payload_len > HVSOCK_RCV_BUF_SZ) {
+					ret = -EIO;
+					goto out_wait;
+				}
+
+				if (payload_len == 0) {
+					ret = copied;
+					goto out_wait;
+				}
+
+				hvsk->recv->data_len = payload_len;
+				hvsk->recv->data_offset = 0;
+			}
+
+			to_read = min_t(size_t, total_to_read,
+					hvsk->recv->data_len);
+
+			ret = memcpy_to_msg(msg, hvsk->recv->buf +
+					    hvsk->recv->data_offset,
+					    to_read);
+			if (ret != 0)
+				break;
+
+			copied += to_read;
+			total_to_read -= to_read;
+
+			hvsk->recv->data_len -= to_read;
+
+			if (hvsk->recv->data_len == 0)
+				hvsk->recv->data_offset = 0;
+			else
+				hvsk->recv->data_offset += to_read;
+
+			if (total_to_read == 0)
+				break;
+		} else {
+			if (sk->sk_err || (sk->sk_shutdown & RCV_SHUTDOWN) ||
+			    (hvsk->peer_shutdown & SEND_SHUTDOWN))
+				break;
+
+			/* Don't wait for non-blocking sockets. */
+			if (timeout == 0) {
+				ret = -EAGAIN;
+				break;
+			}
+
+			if (copied > 0)
+				break;
+
+			release_sock(sk);
+			timeout = schedule_timeout(timeout);
+			lock_sock(sk);
+
+			if (signal_pending(current)) {
+				ret = sock_intr_errno(timeout);
+				break;
+			} else if (timeout == 0) {
+				ret = -EAGAIN;
+				break;
+			}
+
+			prepare_to_wait(sk_sleep(sk), &wait,
+					TASK_INTERRUPTIBLE);
+		}
+	}
+
+	if (sk->sk_err)
+		ret = -sk->sk_err;
+	else if (sk->sk_shutdown & RCV_SHUTDOWN)
+		ret = 0;
+
+	if (copied > 0) {
+		ret = copied;
+
+		/* If the other side has shutdown for sending and there
+		 * is nothing more to read, then we modify the socket
+		 * state.
+		 */
+		if ((hvsk->peer_shutdown & SEND_SHUTDOWN) &&
+		    hvsk->recv->data_len == 0) {
+			get_ringbuffer_rw_status(channel, &can_read, NULL);
+			if (!can_read) {
+				sk->sk_state = SS_UNCONNECTED;
+				sock_set_flag(sk, SOCK_DONE);
+				sk->sk_state_change(sk);
+			}
+		}
+	}
+out_wait:
+	finish_wait(sk_sleep(sk), &wait);
+	return ret;
+}
+
+static int hvsock_recvmsg(struct socket *sock, struct msghdr *msg,
+			  size_t len, int flags)
+{
+	struct sock *sk = sock->sk;
+	int ret;
+
+	lock_sock(sk);
+
+	if (sk->sk_state != SS_CONNECTED) {
+		/* Recvmsg is supposed to return 0 if a peer performs an
+		 * orderly shutdown. Differentiate between that case and when a
+		 * peer has not connected or a local shutdown occurred with the
+		 * SOCK_DONE flag.
+		 */
+		if (sock_flag(sk, SOCK_DONE))
+			ret = 0;
+		else
+			ret = -ENOTCONN;
+
+		goto out;
+	}
+
+	/* We ignore msg->addr_name/len. */
+	if (flags & ~MSG_DONTWAIT) {
+		pr_err("%s: unsupported flags=0x%x\n", __func__, flags);
+		ret = -EOPNOTSUPP;
+		goto out;
+	}
+
+	/* We don't check peer_shutdown flag here since peer may actually shut
+	 * down, but there can be data in the queue that a local socket can
+	 * receive.
+	 */
+	if (sk->sk_shutdown & RCV_SHUTDOWN) {
+		ret = 0;
+		goto out;
+	}
+
+	/* It is valid on Linux to pass in a zero-length receive buffer.  This
+	 * is not an error.  We may as well bail out now.
+	 */
+	if (!len) {
+		ret = 0;
+		goto out;
+	}
+
+	ret = hvsock_recvmsg_wait(sk, msg, len, flags);
+out:
+	release_sock(sk);
+	return ret;
+}
+
+static const struct proto_ops hvsock_ops = {
+	.family = PF_HYPERV,
+	.owner = THIS_MODULE,
+	.release = hvsock_release,
+	.bind = hvsock_bind,
+	.connect = hvsock_connect,
+	.socketpair = sock_no_socketpair,
+	.accept = hvsock_accept,
+	.getname = hvsock_getname,
+	.poll = hvsock_poll,
+	.ioctl = sock_no_ioctl,
+	.listen = hvsock_listen,
+	.shutdown = hvsock_shutdown,
+	.setsockopt = sock_no_setsockopt,
+	.getsockopt = sock_no_getsockopt,
+	.sendmsg = hvsock_sendmsg,
+	.recvmsg = hvsock_recvmsg,
+	.mmap = sock_no_mmap,
+	.sendpage = sock_no_sendpage,
+};
+
+static int hvsock_create_sock(struct net *net, struct socket *sock,
+			      int protocol, int kern)
+{
+	struct sock *sk;
+
+	if (!capable(CAP_SYS_ADMIN) && !capable(CAP_NET_ADMIN))
+		return -EPERM;
+
+	if (protocol != 0 && protocol != SHV_PROTO_RAW)
+		return -EPROTONOSUPPORT;
+
+	switch (sock->type) {
+	case SOCK_STREAM:
+		sock->ops = &hvsock_ops;
+		break;
+	default:
+		return -ESOCKTNOSUPPORT;
+	}
+
+	sock->state = SS_UNCONNECTED;
+
+	return hvsock_create(net, sock, GFP_KERNEL, 0, &sk);
+}
+
+static const struct net_proto_family hvsock_family_ops = {
+	.family = AF_HYPERV,
+	.create = hvsock_create_sock,
+	.owner = THIS_MODULE,
+};
+
+static int hvsock_probe(struct hv_device *hdev,
+			const struct hv_vmbus_device_id *dev_id)
+{
+	struct vmbus_channel *channel = hdev->channel;
+
+	/* We ignore the error return code to suppress the unnecessary
+	 * error message in vmbus_probe(): on error the host will rescind
+	 * the offer in 30 seconds and we can do cleanup at that time.
+	 */
+	(void)hvsock_open_connection(channel);
+
+	return 0;
+}
+
+static int hvsock_remove(struct hv_device *hdev)
+{
+	struct vmbus_channel *channel = hdev->channel;
+
+	vmbus_close(channel);
+
+	return 0;
+}
+
+/* It's not really used. See vmbus_match() and vmbus_probe(). */
+static const struct hv_vmbus_device_id id_table[] = {
+	{},
+};
+
+static struct hv_driver hvsock_drv = {
+	.name		= "hv_sock",
+	.hvsock		= true,
+	.id_table	= id_table,
+	.probe		= hvsock_probe,
+	.remove		= hvsock_remove,
+};
+
+static int __init hvsock_init(void)
+{
+	int ret;
+
+	if (send_ring_page < DEF_RINGBUFFER_PAGES_HVSOCK_SND)
+		send_ring_page = DEF_RINGBUFFER_PAGES_HVSOCK_SND;
+
+	if (recv_ring_page < DEF_RINGBUFFER_PAGES_HVSOCK_RCV)
+		recv_ring_page = DEF_RINGBUFFER_PAGES_HVSOCK_RCV;
+
+	/* Hyper-V Sockets requires at least VMBus 4.0 */
+	if ((vmbus_proto_version >> 16) < 4) {
+		pr_err("failed to load: VMBus 4 or later is required\n");
+		return -ENODEV;
+	}
+
+	ret = vmbus_driver_register(&hvsock_drv);
+	if (ret) {
+		pr_err("failed to register hv_sock driver\n");
+		return ret;
+	}
+
+	ret = proto_register(&hvsock_proto, 0);
+	if (ret) {
+		pr_err("failed to register protocol\n");
+		goto unreg_hvsock_drv;
+	}
+
+	ret = sock_register(&hvsock_family_ops);
+	if (ret) {
+		pr_err("failed to register address family\n");
+		goto unreg_proto;
+	}
+
+	return 0;
+
+unreg_proto:
+	proto_unregister(&hvsock_proto);
+unreg_hvsock_drv:
+	vmbus_driver_unregister(&hvsock_drv);
+	return ret;
+}
+
+static void __exit hvsock_exit(void)
+{
+	sock_unregister(AF_HYPERV);
+	proto_unregister(&hvsock_proto);
+	vmbus_driver_unregister(&hvsock_drv);
+}
+
+module_init(hvsock_init);
+module_exit(hvsock_exit);
+
+MODULE_DESCRIPTION("Hyper-V Sockets");
+MODULE_LICENSE("Dual BSD/GPL");
-- 
2.13.0
<|MERGE_RESOLUTION|>--- conflicted
+++ resolved
@@ -1,8 +1,4 @@
-<<<<<<< HEAD
-From df312baac9b81641cc79beef2296ff326afa3730 Mon Sep 17 00:00:00 2001
-=======
 From 553c4016a33f4392ddc57776e15fe9b941200fff Mon Sep 17 00:00:00 2001
->>>>>>> 58269a45
 From: Dexuan Cui <decui@microsoft.com>
 Date: Sun, 15 May 2016 09:53:11 -0700
 Subject: [PATCH 39/44] hv_sock: introduce Hyper-V Sockets
