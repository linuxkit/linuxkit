--- conflicted
+++ resolved
@@ -1,8 +1,4 @@
-<<<<<<< HEAD
-From cfff035c8ab318155e708b9e95e149a5066ca06e Mon Sep 17 00:00:00 2001
-=======
 From 1c7e4192688e75b92757be973e4dec1c53753910 Mon Sep 17 00:00:00 2001
->>>>>>> 58269a45
 From: Dexuan Cui <decui@microsoft.com>
 Date: Wed, 27 Jan 2016 22:29:42 -0800
 Subject: [PATCH 31/44] Drivers: hv: vmbus: add a per-channel rescind callback
