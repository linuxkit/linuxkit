#!/bin/sh
# SUMMARY: Test build and insertion of kernel modules
# LABELS:
# REPEAT:

set -e

# Source libraries. Uncomment if needed/defined
#. "${RT_LIB}"
. "${RT_PROJECT_ROOT}/_lib/lib.sh"

IMAGE_NAME="kmod-test"

clean_up() {
	docker rmi ${IMAGE_NAME} || true
	find . -depth -iname "kmod*" -not -iname "*.yml" -exec rm -rf {} \;
}
trap clean_up EXIT

# Make sure we have the latest kernel image
<<<<<<< HEAD
docker pull linuxkit/kernel:4.9.35
=======
docker pull linuxkit/kernel:4.9.36
>>>>>>> 58269a45
# Build a package
docker build -t ${IMAGE_NAME} .

# Build and run a LinuxKit image with kernel module (and test script)
moby build -output kernel+initrd kmod.yml
RESULT="$(linuxkit run kmod)"
echo "${RESULT}" | grep -q "Hello LinuxKit"

exit 0<|MERGE_RESOLUTION|>--- conflicted
+++ resolved
@@ -18,11 +18,7 @@
 trap clean_up EXIT
 
 # Make sure we have the latest kernel image
-<<<<<<< HEAD
-docker pull linuxkit/kernel:4.9.35
-=======
 docker pull linuxkit/kernel:4.9.36
->>>>>>> 58269a45
 # Build a package
 docker build -t ${IMAGE_NAME} .
 
