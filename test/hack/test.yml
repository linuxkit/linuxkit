# FIXME: This should use the minimal example
# We continue to use the kernel-config-test as CI is currently expecting to see a success message
kernel:
<<<<<<< HEAD
  image: "linuxkit/kernel:4.9.35"
=======
  image: "linuxkit/kernel:4.9.36"
>>>>>>> 58269a45
  cmdline: "console=ttyS0"
init:
  - linuxkit/init:14a38303ee9dcb4541c00e2b87404befc1ba2083
  - linuxkit/runc:2310ad9d266cf5d9c4d07613bd2135ed7eb8a21f
  - linuxkit/containerd:c977f27c234d55b85172813b8451f67ea86be4a3
onboot:
  - name: dhcpcd
    image: "linuxkit/dhcpcd:4b7b8bb024cebb1bbb9c8026d44d7cbc8e202c41"
    command: ["/sbin/dhcpcd", "--nobackground", "-f", "/dhcpcd.conf", "-1"]
  - name: check-kernel-config
    image: "linuxkit/test-kernel-config:9f08e3b99f8ac2f422251b3e8c94ce874ee34119"
  - name: poweroff
    image: "linuxkit/poweroff:bce51402e293da0b653923a43c3c7be6e0effa05"
    command: ["/bin/sh", "/poweroff.sh", "3"]
trust:
  image:
    - linuxkit/kernel
    - linuxkit/init
    - linuxkit/runc
    - linuxkit/containerd
    - linuxkit/dhcpcd<|MERGE_RESOLUTION|>--- conflicted
+++ resolved
@@ -1,11 +1,7 @@
 # FIXME: This should use the minimal example
 # We continue to use the kernel-config-test as CI is currently expecting to see a success message
 kernel:
-<<<<<<< HEAD
-  image: "linuxkit/kernel:4.9.35"
-=======
   image: "linuxkit/kernel:4.9.36"
->>>>>>> 58269a45
   cmdline: "console=ttyS0"
 init:
   - linuxkit/init:14a38303ee9dcb4541c00e2b87404befc1ba2083
