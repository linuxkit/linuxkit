--- conflicted
+++ resolved
@@ -1,9 +1,5 @@
 kernel:
-<<<<<<< HEAD
-  image: "linuxkit/kernel:4.9.35"
-=======
   image: "linuxkit/kernel:4.9.36"
->>>>>>> 58269a45
   cmdline: "console=ttyS0 page_poison=1"
 init:
   - linuxkit/init:14a38303ee9dcb4541c00e2b87404befc1ba2083
@@ -17,11 +13,7 @@
     image: "linuxkit/dhcpcd:4b7b8bb024cebb1bbb9c8026d44d7cbc8e202c41"
     command: ["/sbin/dhcpcd", "--nobackground", "-f", "/dhcpcd.conf", "-1"]
   - name: metadata
-<<<<<<< HEAD
-    image: "linuxkit/metadata:231fa2a96626af8af6224d2f1d2d71d833f370ea"
-=======
     image: "linuxkit/metadata:f122f1b4e873f1d08cd67bd9105385fd923af0cb"
->>>>>>> 58269a45
 services:
   - name: getty
     image: "linuxkit/getty:5ab31289889d61a5d2ecbeea8e36ce74ac54737c"
