kernel:
<<<<<<< HEAD
  image: "linuxkit/kernel:4.9.35"
=======
  image: "linuxkit/kernel:4.9.36"
>>>>>>> 58269a45
  cmdline: "console=ttyS0 console=tty0 page_poison=1"
init:
  - linuxkit/init:12348442d56c2ee9abf13ff38dff2e36b515bd1e # with runc, logwrite, startmemlogd
  - linuxkit/runc:2310ad9d266cf5d9c4d07613bd2135ed7eb8a21f
  - linuxkit/containerd:c977f27c234d55b85172813b8451f67ea86be4a3
  - linuxkit/ca-certificates:67acf038c44bb191ebb704ec7bb39a1524052cdf
  - linuxkit/memlogd:9b5834189f598f43c507f6938077113906f51012
onboot:
  - name: sysctl
    image: "linuxkit/sysctl:d1a43c7c91e92374766f962dc8534cf9508756b0"
  - name: binfmt
    image: "linuxkit/binfmt:0bde4ebd422099f45c5ee03217413523ad2223e5"
  - name: dhcpcd
    image: "linuxkit/dhcpcd:4b7b8bb024cebb1bbb9c8026d44d7cbc8e202c41"
    command: ["/sbin/dhcpcd", "--nobackground", "-f", "/dhcpcd.conf", "-1"]
services:
  - name: rngd
    image: "linuxkit/rngd:1516d5d70683a5d925fe475eb1b6164a2f67ac3b"
  - name: nginx
    image: "nginx:alpine"
    capabilities:
     - CAP_NET_BIND_SERVICE
     - CAP_CHOWN
     - CAP_SETUID
     - CAP_SETGID
     - CAP_DAC_OVERRIDE
files:
  - path: etc/docker/daemon.json
    contents: '{"debug": true}'
trust:
  image:
    - linuxkit/kernel
    - linuxkit/init
    - linuxkit/runc
    - linuxkit/containerd
    - linuxkit/ca-certificates
    - linuxkit/sysctl
    - linuxkit/binfmt
    - linuxkit/dhcpcd
    - linuxkit/rngd<|MERGE_RESOLUTION|>--- conflicted
+++ resolved
@@ -1,9 +1,5 @@
 kernel:
-<<<<<<< HEAD
-  image: "linuxkit/kernel:4.9.35"
-=======
   image: "linuxkit/kernel:4.9.36"
->>>>>>> 58269a45
   cmdline: "console=ttyS0 console=tty0 page_poison=1"
 init:
   - linuxkit/init:12348442d56c2ee9abf13ff38dff2e36b515bd1e # with runc, logwrite, startmemlogd
